[build-system]
build-backend = "setuptools.build_meta"
requires = ["setuptools>=61", "setuptools_scm[toml]>=7"]

[project]
name = "dvc"
description = "Git for data scientists - manage your code and data together"
readme = "README.rst"
keywords = [
    "ai",
    "collaboration",
    "data-science",
    "data-version-control",
    "developer-tools",
    "git",
    "machine-learning",
    "reproducibility",
]
license = { text = "Apache License 2.0" }
maintainers = [{ name = "Iterative", email = "support@dvc.org" }]
authors = [{ name = "Dmitry Petrov", email = "dmitry@dvc.org" }]
requires-python = ">=3.8"
classifiers = [
    "Development Status :: 4 - Beta",
    "Programming Language :: Python :: 3",
    "Programming Language :: Python :: 3.8",
    "Programming Language :: Python :: 3.9",
    "Programming Language :: Python :: 3.10",
    "Programming Language :: Python :: 3.11",
]
dynamic = ["version"]
dependencies = [
    "colorama>=0.3.9",
    "configobj>=5.0.6",
    "distro>=1.3",
    "dpath<3,>=2.1.0",
    "dvc-data>=0.49.1,<0.50",
    "dvc-http>=2.29.0",
    "dvc-render>=0.3.1,<1",
<<<<<<< HEAD
    "dvc-studio-client>=0.9.1,<1",
=======
    "dvc-studio-client>=0.9.0,<1",
>>>>>>> 004f4974
    "dvc-task>=0.2.1,<1",
    "flatten_dict<1,>=0.4.1",
    "flufl.lock>=5",
    "funcy>=1.14",
    "grandalf<1,>=0.7",
    "hydra-core>=1.1",
    "iterative-telemetry>=0.0.7",
    "networkx>=2.5",
    "packaging>=19",
    "pathspec>=0.10.3",
    "platformdirs<4,>=3.1.1",
    "psutil>=5.8",
    "pydot>=1.2.4",
    "pygtrie>=2.3.2",
    "pyparsing>=2.4.7",
    "requests>=2.22",
    "rich>=12",
    "ruamel.yaml>=0.17.11",
    "scmrepo>=1.0.0,<2",
    "shortuuid>=0.5",
    "shtab<2,>=1.3.4",
    "tabulate>=0.8.7",
    "tomlkit>=0.11.1",
    "tqdm<5,>=4.63.1",
    "voluptuous>=0.11.7",
    "zc.lockfile>=1.2.1",
]
[project.optional-dependencies]
all = ["dvc[azure,gdrive,gs,hdfs,oss,s3,ssh,webdav,webhdfs]"]
azure = ["dvc-azure==2.21.1"]
dev = ["dvc[azure,gdrive,gs,hdfs,lint,oss,s3,ssh,terraform,tests,webdav,webhdfs]"]
gdrive = ["dvc-gdrive==2.19.2"]
gs = ["dvc-gs==2.22.0"]
hdfs = ["dvc-hdfs==2.19"]
lint = [
    "mypy==1.2.0",
    "pylint==2.17.2",
    "types-colorama",
    "types-psutil",
    "types-requests",
    "types-tabulate",
    "types-toml",
    "types-tqdm",
]
oss = ["dvc-oss==2.19"]
s3 = ["dvc-s3==2.22.0"]
ssh = ["dvc-ssh>=2.22.1,<3"]
ssh_gssapi = ["dvc-ssh[gssapi]>=2.22.1,<3"]
terraform = ["tpi[ssh]>=2.1"]
testing = [
  "pytest-test-utils",
  "pytest-benchmark[histogram]",
  "pytest-virtualenv",
]
tests = [
    "dvc[testing]",
    "beautifulsoup4>=4.4",
    "dvc-ssh",
    "filelock",
    "flaky",
    "pytest<8,>=7",
    "pytest-cov",
    "pytest-docker>=1,<2",
    "pytest-lazy-fixture",
    "pytest-mock",
    "pytest-test-utils",
    "pytest-timeout>=2",
    "pytest-xdist>=3.2",
    'pywin32>=225; sys_platform == "win32"', # optional test dependency
]
webdav = ["dvc-webdav==2.19.1"]
webhdfs = ["dvc-webhdfs==2.19"]
webhdfs_kerberos = ["dvc-webhdfs[kerberos]==2.19"]
[project.urls]
Documentation = "https://dvc.org/doc"
Issues = "https://github.com/iterative/dvc/issues"
Source = "https://github.com/iterative/dvc"
[project.scripts]
dvc = "dvc.cli:main"
[project.entry-points."fsspec.specs"]
dvc = "dvc.api:DVCFileSystem"
[project.entry-points."pytest11"]
dvc-testing = "dvc.testing.plugin"

[tool.setuptools]
license-files = ["LICENSE"]

[tool.setuptools.packages.find]
exclude = ["tests", "tests.*"]
namespaces = false

[tool.setuptools_scm]
write_to = "dvc/_dvc_version.py"

[tool.isort]
known_first_party = ["dvc", "dvc_data", "dvc_objects", "dvc_render", "dvc_task", "tests"]
profile = "black"

[tool.pytest.ini_options]
addopts = "-ra --cov-config pyproject.toml --dist worksteal"
filterwarnings = [
    "error::ResourceWarning",
    "error::pytest.PytestUnraisableExceptionWarning",
    "error::pytest_mock.PytestMockWarning",
    # remove when aiobotocore supports botocore>=1.29.13
    "ignore:'cgi' is deprecated and slated for removal in Python 3.13:DeprecationWarning",
    # also relates to botocore, but looks like it's not going to be fixed
    # https://github.com/boto/botocore/issues/2744
    "ignore:'urllib3.contrib.pyopenssl' module is deprecated:DeprecationWarning",
    # ruamel.yaml: https://sourceforge.net/p/ruamel-yaml/tickets/452/
    # google.cloud: https://github.com/googleapis/python-storage/issues/1000
    # google.logging: https://github.com/googleapis/python-logging/issues/730
    # Also happens with `zc.lockfile`.
    "ignore:Deprecated call to `pkg_resources.declare_namespace:DeprecationWarning",
    # see https://github.com/celery/kombu/issues/1339
    # and https://github.com/celery/celery/issues/7528
    # drop when celery==5.3 && kombu==5.3 releases
    "ignore:SelectableGroups dict interface is deprecated:DeprecationWarning",
    # tpi imports pkg_resources
    "ignore:pkg_resources is deprecated as an API:DeprecationWarning",
    # see https://github.com/networkx/networkx/issues/5723.
    "ignore:nx.nx_pydot.* depends on the pydot package, which has.*known issues and is not actively maintained:DeprecationWarning",
    # remove when new version of pytest-cov gets released
    # https://github.com/pytest-dev/pytest-cov/issues/557
    "ignore:The --rsyncdir command line argument and rsyncdirs config variable are deprecated:DeprecationWarning",
]
log_level = "debug"
markers = [
    "needs_internet: Might need network access for the tests",
    "studio: Tests verifying contract between DVC and Studio",
    "vscode: Tests verifying contract between DVC and VSCode plugin",
]
testpaths = ["tests"]
xfail_strict = true

[tool.coverage.run]
branch = true
source = ["dvc", "tests"]

[tool.coverage.paths]
source = ["dvc"]

[tool.coverage.report]
exclude_lines = [
    "if __name__ == .__main__.:",
    "if TYPE_CHECKING:",
    "if typing.TYPE_CHECKING:",
    "@overload",
    "pragma: no cover",
    "raise AssertionError",
    "raise NotImplementedError",
]
show_missing = true

[tool.mypy]
check_untyped_defs = true
files = ["dvc"]
no_implicit_optional = true
pretty = true
show_column_numbers = true
show_error_codes = true
show_error_context = true
show_traceback = true
strict_equality = true
strict_concatenate = true
warn_no_return = true
warn_redundant_casts = true
warn_unreachable = true
warn_unused_configs = true

[[tool.mypy.overrides]]
ignore_missing_imports = true
module = [
    "celery.*",
    "configobj.*",
    "dpath.*",
    "distro",
    "dvc_http",
    "dvc_render.*",
    "dvc_ssh",
    "dvc_studio_client.*",
    "flatten_dict",
    "fsspec.*",
    "funcy.*",  # https://github.com/Suor/funcy/issues/106,
    "grandalf.*",
    "ipdb",
    "iterative_telemetry",
    "kombu.*",
    "networkx.*",  # https://github.com/networkx/networkx/issues/3988
    "pygtrie.*",
    "pyinstrument",
    "pyparsing",
    "pytest_benchmark.*",
    "pytest_docker.plugin",
    "pytest_virtualenv.*",
    "ruamel.*",
    "ruamel.yaml.*",
    "shortuuid",
    "shtab",
    "tpi.*",
    "viztracer",
    "voluptuous",
    "yappi",
    "zc.*",
]

[tool.codespell]
ignore-words-list = "ba,datas,fo,uptodate,cachable,falsy"

[tool.pylint.message_control]
disable = [
    "cyclic-import", "design", "duplicate-code", "fixme", "format", "import-outside-toplevel", "invalid-name",
    "missing-class-docstring", "missing-function-docstring", "missing-module-docstring", "multiple-imports",
    "raise-missing-from", "refactoring", "spelling",
    "ungrouped-imports", "unused-wildcard-import", "wrong-import-order", "wrong-import-position",
]
enable = ["c-extension-no-member", "no-else-return"]

[tool.pylint.typecheck]
generated-members = ["argparse.Namespace", "logger.trace", "logging.TRACE", "pytest.lazy_fixture", "sys.getwindowsversion"]
signature-mutators = ["funcy.decorators.decorator"]

[tool.pylint.variables]
dummy-variables-rgx = "_+$|(_[a-zA-Z0-9_]*[a-zA-Z0-9]+?$)"
ignored-argument-names = "_.*|args|kwargs"

[tool.ruff]
# external flake8 codes that should be preserved
external = ["B301", "C901", "E302", "W601"]
ignore = ["N818", "S101", "PT004", "PT007", "PT019", "SIM105", "SIM108", "SIM110", "SIM117", "TRY003", "TRY200", "TRY300", "TRY301", "PLR2004", "PLW2901", "RUF005"]
select = ["F", "E", "W", "C90", "N", "UP", "YTT", "S", "BLE", "B", "A", "C4", "T10", "EXE", "ISC", "ICN", "G", "INP", "PIE", "T20", "PT", "Q", "RET501", "RET504", "SIM", "TID", "TCH", "ARG", "PGH", "PLC", "PLE", "PLR", "PLW", "TRY", "RUF"]
show-source = true

[tool.ruff.flake8-pytest-style]
fixture-parentheses = false
mark-parentheses = false
parametrize-names-type = "csv"
raises-extend-require-match-for = ["dvc.exceptions.DvcException", "dvc.scm.SCMError", "scmrepo.exceptions.SCMError"]

[tool.ruff.flake8-tidy-imports]
[tool.ruff.flake8-tidy-imports.banned-api]
"funcy.cached_property" = {msg = "use `from dvc.utils.objects import cached_property` instead."}

[tool.ruff.flake8-type-checking]
strict = true

[tool.ruff.flake8-unused-arguments]
ignore-variadic-names = true

[tool.ruff.isort]
known-first-party = ["dvc", "dvc_data", "dvc_objects", "dvc_render", "dvc_task", "tests"]

[tool.ruff.pep8-naming]
ignore-names = ["M", "SCM"]

[tool.ruff.per-file-ignores]
"dvc/commands/**" = ["N806"]
"dvc/testing/**" = ["ARG002"]
"dvc/testing/benchmarks/**" = ["ARG001"]
"scripts/**" = ["T201", "INP001", "TRY002"]

[tool.ruff.pylint]
max-args = 10

[tool.bandit]
exclude_dirs = ["tests", "scripts"]
skips = ["B101"]<|MERGE_RESOLUTION|>--- conflicted
+++ resolved
@@ -37,11 +37,7 @@
     "dvc-data>=0.49.1,<0.50",
     "dvc-http>=2.29.0",
     "dvc-render>=0.3.1,<1",
-<<<<<<< HEAD
     "dvc-studio-client>=0.9.1,<1",
-=======
-    "dvc-studio-client>=0.9.0,<1",
->>>>>>> 004f4974
     "dvc-task>=0.2.1,<1",
     "flatten_dict<1,>=0.4.1",
     "flufl.lock>=5",
