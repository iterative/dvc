[build-system]
build-backend = "setuptools.build_meta"
requires = ["setuptools>=61", "setuptools_scm[toml]>=7"]

[project]
name = "dvc"
description = "Git for data scientists - manage your code and data together"
readme = "README.rst"
keywords = [
    "ai",
    "collaboration",
    "data-science",
    "data-version-control",
    "developer-tools",
    "git",
    "machine-learning",
    "reproducibility",
]
license = { text = "Apache License 2.0" }
maintainers = [{ name = "Iterative", email = "support@dvc.org" }]
authors = [{ name = "Dmitry Petrov", email = "dmitry@dvc.org" }]
requires-python = ">=3.8"
classifiers = [
    "Development Status :: 4 - Beta",
    "Programming Language :: Python :: 3",
    "Programming Language :: Python :: 3.8",
    "Programming Language :: Python :: 3.9",
    "Programming Language :: Python :: 3.10",
    "Programming Language :: Python :: 3.11",
]
dynamic = ["version"]
dependencies = [
    "colorama>=0.3.9",
    "configobj>=5.0.6",
    "distro>=1.3",
    "dpath<3,>=2.1.0",
    "dvc-data>=0.51.0,<0.52",
    "dvc-http>=2.29.0",
    "dvc-render>=0.3.1,<1",
    "dvc-studio-client>=0.9.0,<1",
    "dvc-task>=0.2.1,<1",
    "flatten_dict<1,>=0.4.1",
    "flufl.lock>=5",
    "funcy>=1.14",
    "grandalf<1,>=0.7",
    "hydra-core>=1.1",
    "iterative-telemetry>=0.0.7",
    "networkx>=2.5",
    "packaging>=19",
    "pathspec>=0.10.3",
    "platformdirs<4,>=3.1.1",
    "psutil>=5.8",
    "pydot>=1.2.4",
    "pygtrie>=2.3.2",
    "pyparsing>=2.4.7",
    "requests>=2.22",
    "rich>=12",
    "ruamel.yaml>=0.17.11",
    "scmrepo>=1.0.0,<2",
    "shortuuid>=0.5",
    "shtab<2,>=1.3.4",
    "tabulate>=0.8.7",
    "tomlkit>=0.11.1",
    "tqdm<5,>=4.63.1",
    "voluptuous>=0.11.7",
    "zc.lockfile>=1.2.1",
]
[project.optional-dependencies]
all = ["dvc[azure,gdrive,gs,hdfs,oss,s3,ssh,webdav,webhdfs]"]
azure = ["dvc-azure==2.21.1"]
dev = ["dvc[azure,gdrive,gs,hdfs,lint,oss,s3,ssh,terraform,tests,webdav,webhdfs]"]
gdrive = ["dvc-gdrive==2.19.2"]
gs = ["dvc-gs==2.22.0"]
hdfs = ["dvc-hdfs==2.19"]
lint = [
<<<<<<< HEAD
    "mypy==1.2.0",
    "pylint==2.17.4",
=======
    "mypy==1.3.0",
    "pylint==2.17.2",
>>>>>>> ace8464a
    "types-colorama",
    "types-psutil",
    "types-requests",
    "types-tabulate",
    "types-toml",
    "types-tqdm",
]
oss = ["dvc-oss==2.19"]
s3 = ["dvc-s3==2.22.0"]
ssh = ["dvc-ssh>=2.22.1,<3"]
ssh_gssapi = ["dvc-ssh[gssapi]>=2.22.1,<3"]
terraform = ["tpi[ssh]>=2.1"]
testing = [
  "pytest-test-utils",
  "pytest-benchmark[histogram]",
  "pytest-virtualenv",
]
tests = [
    "dvc[testing]",
    "beautifulsoup4>=4.4",
    "dvc-ssh",
    "filelock",
    "flaky",
    "pytest<8,>=7",
    "pytest-cov",
    "pytest-docker>=1,<2",
    "pytest-lazy-fixture",
    "pytest-mock",
    "pytest-test-utils",
    "pytest-timeout>=2",
    "pytest-xdist>=3.2",
    'pywin32>=225; sys_platform == "win32"', # optional test dependency
]
webdav = ["dvc-webdav==2.19.1"]
webhdfs = ["dvc-webhdfs==2.19"]
webhdfs_kerberos = ["dvc-webhdfs[kerberos]==2.19"]
[project.urls]
Documentation = "https://dvc.org/doc"
Issues = "https://github.com/iterative/dvc/issues"
Source = "https://github.com/iterative/dvc"
[project.scripts]
dvc = "dvc.cli:main"
[project.entry-points."fsspec.specs"]
dvc = "dvc.api:DVCFileSystem"
[project.entry-points."pytest11"]
dvc-testing = "dvc.testing.plugin"

[tool.setuptools]
license-files = ["LICENSE"]

[tool.setuptools.packages.find]
exclude = ["tests", "tests.*"]
namespaces = false

[tool.setuptools_scm]
write_to = "dvc/_dvc_version.py"

[tool.isort]
known_first_party = ["dvc", "dvc_data", "dvc_objects", "dvc_render", "dvc_task", "tests"]
profile = "black"

[tool.pytest.ini_options]
addopts = "-ra --cov-config pyproject.toml --dist worksteal"
filterwarnings = [
    "error::ResourceWarning",
    "error::pytest.PytestUnraisableExceptionWarning",
    "error::pytest_mock.PytestMockWarning",
    # remove when aiobotocore supports botocore>=1.29.13
    "ignore:'cgi' is deprecated and slated for removal in Python 3.13:DeprecationWarning",
    # also relates to botocore, but looks like it's not going to be fixed
    # https://github.com/boto/botocore/issues/2744
    "ignore:'urllib3.contrib.pyopenssl' module is deprecated:DeprecationWarning",
    # ruamel.yaml: https://sourceforge.net/p/ruamel-yaml/tickets/452/
    # google.cloud: https://github.com/googleapis/python-storage/issues/1000
    # google.logging: https://github.com/googleapis/python-logging/issues/730
    # Also happens with `zc.lockfile`.
    "ignore:Deprecated call to `pkg_resources.declare_namespace:DeprecationWarning",
    # see https://github.com/celery/kombu/issues/1339
    # and https://github.com/celery/celery/issues/7528
    # drop when celery==5.3 && kombu==5.3 releases
    "ignore:SelectableGroups dict interface is deprecated:DeprecationWarning",
    # tpi imports pkg_resources
    "ignore:pkg_resources is deprecated as an API:DeprecationWarning",
    # see https://github.com/networkx/networkx/issues/5723.
    "ignore:nx.nx_pydot.* depends on the pydot package, which has.*known issues and is not actively maintained:DeprecationWarning",
    # remove when new version of pytest-cov gets released
    # https://github.com/pytest-dev/pytest-cov/issues/557
    "ignore:The --rsyncdir command line argument and rsyncdirs config variable are deprecated:DeprecationWarning",
]
log_level = "debug"
markers = [
    "needs_internet: Might need network access for the tests",
    "studio: Tests verifying contract between DVC and Studio",
    "vscode: Tests verifying contract between DVC and VSCode plugin",
]
testpaths = ["tests"]
xfail_strict = true

[tool.coverage.run]
branch = true
source = ["dvc", "tests"]

[tool.coverage.paths]
source = ["dvc"]

[tool.coverage.report]
exclude_lines = [
    "if __name__ == .__main__.:",
    "if TYPE_CHECKING:",
    "if typing.TYPE_CHECKING:",
    "@overload",
    "pragma: no cover",
    "raise AssertionError",
    "raise NotImplementedError",
]
show_missing = true

[tool.mypy]
check_untyped_defs = true
files = ["dvc"]
no_implicit_optional = true
pretty = true
show_column_numbers = true
show_error_codes = true
show_error_context = true
show_traceback = true
strict_equality = true
strict_concatenate = true
warn_no_return = true
warn_redundant_casts = true
warn_unreachable = true
warn_unused_configs = true

[[tool.mypy.overrides]]
ignore_missing_imports = true
module = [
    "celery.*",
    "configobj.*",
    "dpath.*",
    "distro",
    "dvc_http",
    "dvc_render.*",
    "dvc_ssh",
    "dvc_studio_client.*",
    "flatten_dict",
    "fsspec.*",
    "funcy.*",  # https://github.com/Suor/funcy/issues/106,
    "grandalf.*",
    "ipdb",
    "iterative_telemetry",
    "kombu.*",
    "networkx.*",  # https://github.com/networkx/networkx/issues/3988
    "pygtrie.*",
    "pyinstrument",
    "pyparsing",
    "pytest_benchmark.*",
    "pytest_docker.plugin",
    "pytest_virtualenv.*",
    "ruamel.*",
    "ruamel.yaml.*",
    "shortuuid",
    "shtab",
    "tpi.*",
    "viztracer",
    "voluptuous",
    "yappi",
    "zc.*",
]

[tool.codespell]
ignore-words-list = "ba,datas,fo,uptodate,cachable,falsy"

[tool.pylint.message_control]
disable = [
    "cyclic-import", "design", "duplicate-code", "fixme", "format", "import-outside-toplevel", "invalid-name",
    "missing-class-docstring", "missing-function-docstring", "missing-module-docstring", "multiple-imports",
    "raise-missing-from", "refactoring", "spelling",
    "ungrouped-imports", "unused-wildcard-import", "wrong-import-order", "wrong-import-position",
]
enable = ["c-extension-no-member", "no-else-return"]

[tool.pylint.typecheck]
generated-members = ["argparse.Namespace", "logger.trace", "logging.TRACE", "pytest.lazy_fixture", "sys.getwindowsversion"]
signature-mutators = ["funcy.decorators.decorator"]

[tool.pylint.variables]
dummy-variables-rgx = "_+$|(_[a-zA-Z0-9_]*[a-zA-Z0-9]+?$)"
ignored-argument-names = "_.*|args|kwargs"

[tool.ruff]
# external flake8 codes that should be preserved
external = ["B301", "C901", "E302", "W601"]
ignore = ["N818", "S101", "PT004", "PT007", "PT019", "SIM105", "SIM108", "SIM110", "SIM117", "TRY003", "TRY200", "TRY300", "TRY301", "PLR2004", "PLW2901", "RUF005"]
select = ["F", "E", "W", "C90", "N", "UP", "YTT", "S", "BLE", "B", "A", "C4", "T10", "EXE", "ISC", "ICN", "G", "INP", "PIE", "T20", "PT", "Q", "RET501", "RET504", "SIM", "TID", "TCH", "ARG", "PGH", "PLC", "PLE", "PLR", "PLW", "TRY", "RUF"]
show-source = true

[tool.ruff.flake8-pytest-style]
fixture-parentheses = false
mark-parentheses = false
parametrize-names-type = "csv"
raises-extend-require-match-for = ["dvc.exceptions.DvcException", "dvc.scm.SCMError", "scmrepo.exceptions.SCMError"]

[tool.ruff.flake8-tidy-imports]
[tool.ruff.flake8-tidy-imports.banned-api]
"funcy.cached_property" = {msg = "use `from dvc.utils.objects import cached_property` instead."}

[tool.ruff.flake8-type-checking]
strict = true

[tool.ruff.flake8-unused-arguments]
ignore-variadic-names = true

[tool.ruff.isort]
known-first-party = ["dvc", "dvc_data", "dvc_objects", "dvc_render", "dvc_task", "tests"]

[tool.ruff.pep8-naming]
ignore-names = ["M", "SCM"]

[tool.ruff.per-file-ignores]
"dvc/commands/**" = ["N806"]
"dvc/testing/**" = ["ARG002"]
"dvc/testing/benchmarks/**" = ["ARG001"]
"scripts/**" = ["T201", "INP001", "TRY002"]

[tool.ruff.pylint]
max-args = 10

[tool.bandit]
exclude_dirs = ["tests", "scripts"]
skips = ["B101"]<|MERGE_RESOLUTION|>--- conflicted
+++ resolved
@@ -73,13 +73,8 @@
 gs = ["dvc-gs==2.22.0"]
 hdfs = ["dvc-hdfs==2.19"]
 lint = [
-<<<<<<< HEAD
-    "mypy==1.2.0",
+    "mypy==1.3.0",
     "pylint==2.17.4",
-=======
-    "mypy==1.3.0",
-    "pylint==2.17.2",
->>>>>>> ace8464a
     "types-colorama",
     "types-psutil",
     "types-requests",
