[build-system]
requires = ["setuptools>=61", "setuptools_scm[toml]>=7"]
build-backend = "setuptools.build_meta"

[project]
name = "dvc"
description = "Git for data scientists - manage your code and data together"
readme = "README.rst"
keywords = [
    "data-science",
    "data-version-control",
    "machine-learning",
    "git",
    "developer-tools",
    "reproducibility",
    "collaboration",
    "ai",
]
license = { text = "Apache License 2.0" }
authors = [{ name = "Dmitry Petrov", email = "dmitry@dvc.org" }]
maintainers = [{ name = "Iterative", email = "support@dvc.org" }]
requires-python = ">=3.8"
dependencies = [
    "colorama>=0.3.9",
    "configobj>=5.0.6",
    "voluptuous>=0.11.7",
    "requests>=2.22.0",
    # See https://github.com/bdcht/grandalf/issues/26
    "grandalf==0.6",
    "distro>=1.3.0",
    "appdirs>=1.4.3",
    "ruamel.yaml>=0.17.11",
    "tomlkit>=0.11.1",
    "funcy>=1.14",
    "pathspec>=0.9.0,<0.10.0",
    "shortuuid>=0.5.0",
    "tqdm>=4.63.1,<5",
    "packaging>=19.0",
    "zc.lockfile>=1.2.1",
    "flufl.lock>=5",
    "networkx>=2.5",
    "psutil>=5.8.0",
    "pydot>=1.2.4",
    "importlib-resources>=5.2.2; python_version < '3.9'",
    "flatten_dict>=0.4.1,<1",
    "tabulate>=0.8.7",
    "pygtrie>=2.3.2",
    "dpath>=2.0.2,<3",
    "shtab>=1.3.4,<2",
    "rich>=10.13.0",
    "pyparsing>=2.4.7",
    "typing-extensions>=3.7.4",
    "scmrepo==0.1.4",
    "dvc-render==0.0.15",
<<<<<<< HEAD
    "dvc-task==0.1.6",
    "dvclive>=1.2.0",
=======
    "dvc-task==0.1.8",
    "dvclive>=1.0",
>>>>>>> bd1add0b
    "dvc-data==0.28.4",
    "dvc-http==2.27.2",
    "hydra-core>=1.1.0",
    "iterative-telemetry==0.0.6",
]
dynamic = ["version"]
classifiers = [
    "Development Status :: 4 - Beta",
    "Programming Language :: Python :: 3",
    "Programming Language :: Python :: 3.8",
    "Programming Language :: Python :: 3.9",
    "Programming Language :: Python :: 3.10",
    "Programming Language :: Python :: 3.11",
]

[project.optional-dependencies]
azure = ["dvc-azure==2.20.5"]
gdrive = ["dvc-gdrive==2.19.1"]
gs = ["dvc-gs==2.20.0"]
hdfs = ["dvc-hdfs==2.19.0"]
oss = ["dvc-oss==2.19.0"]
s3 = ["dvc-s3==2.21.0"]
ssh = ["dvc-ssh==2.20.0"]
ssh_gssapi = ["dvc-ssh[gssapi]==2.20.0"]
webdav = ["dvc-webdav==2.19.0"]
webhdfs = ["dvc-webhdfs==2.19.0"]
webhdfs_kerberos = ["dvc-webhdfs[kerberos]==2.19.0"]
terraform = ["tpi[ssh]>=2.1.0"]
testing = ["pytest-test-utils==0.0.8"]
tests = [
    "tpi[ssh]>=2.1.0",
    "dvc-ssh==2.20.0",
    "pytest-test-utils==0.0.8",
    # Test requirements
    "pytest==7.2.0",
    "pytest-cov==4.0.0",
    "pytest-xdist==3.1.0",
    "pytest-mock==3.10.0",
    "pytest-lazy-fixture==0.6.3",
    # https://github.com/docker/docker-py/issues/2902
    "pytest-docker==0.11.0; python_version < '3.10' or sys_platform != 'win32'",
    "flaky==3.7.0",
    "pytest-timeout==2.1.0",
    "filelock==3.8.2",
    "beautifulsoup4==4.11.1",
    "pywin32>=225; sys_platform == 'win32'",  # optional dependency
    # pylint requirements
    "pylint==2.15.8",
    # we use this to suppress pytest-related false positives in our tests.
    "pylint-pytest==1.1.2",
    # we use this to suppress some messages in tests, eg: foo/bar naming,
    # and, protected method calls in our tests
    "pylint-plugin-utils==0.7",
    # type-checking
    "mypy==0.990",
    "types-requests",
    "types-tabulate",
    "types-toml",
]
all = ["dvc[azure,gdrive,gs,hdfs,oss,s3,ssh,webdav,webhdfs]"]
dev = ["dvc[azure,gdrive,gs,hdfs,oss,s3,ssh,webdav,webhdfs,tests]"]

[project.urls]
Documentation = "https://dvc.org/doc"
"Bug Tracker" = "https://github.com/iterative/dvc/issues"
Source = "https://github.com/iterative/dvc"

[project.scripts]
dvc = "dvc.cli:main"

[project.entry-points."fsspec.specs"]
dvc = "dvc.api:DVCFileSystem"

[tool.setuptools]
license-files = ["LICENSE"]

[tool.setuptools.packages]
find = {namespaces = false, exclude=["tests", "tests.*"]}

[tool.setuptools_scm]
write_to = "dvc/_dvc_version.py"

[tool.black]
line-length = 79
include = '\.pyi?$'
exclude = '''
/(
    \.eggs
  | \.git
  | \.hg
  | \.mypy_cache
  | \.tox
  | \.venv
  | _build
  | buck-out
  | build
  | dist
)/
'''

[tool.isort]
profile = "black"
known_first_party = ["dvc", "dvc_data", "dvc_objects", "dvc_render", "dvc_task", "tests"]
line_length = 79

[tool.pytest.ini_options]
log_level = "debug"
addopts = "-ra --cov-config pyproject.toml"
markers = [
    "needs_internet: Might need network access for the tests",
    "vscode: Tests verifying contract between DVC and VSCode plugin",
    "studio: Tests verifying contract between DVC and Studio",
]
xfail_strict = true
testpaths = ["tests"]
filterwarnings = ["error::pytest_mock.PytestMockWarning"]

[tool.coverage.run]
branch = true
source = ["dvc", "tests"]

[tool.coverage.paths]
source = ["dvc"]

[tool.coverage.report]
show_missing = true
exclude_lines = [
    "pragma: no cover",
    "if __name__ == .__main__.:",
    "if typing.TYPE_CHECKING:",
    "if TYPE_CHECKING:",
    "raise NotImplementedError",
    "raise AssertionError",
    "@overload",
]

[tool.mypy]
# Error output
show_column_numbers = true
show_error_codes = true
show_error_context = true
show_traceback = true
pretty = true
# See https://mypy.readthedocs.io/en/latest/running_mypy.html#missing-imports.
ignore_missing_imports = true
implicit_optional = true
check_untyped_defs = false
# Warnings
warn_no_return = true
warn_redundant_casts = true
warn_unreachable = true
files = ["dvc"]

[tool.pylint.master]
extension-pkg-whitelist = ["pygit2"]
init-hook = "import sys; sys.path.append(str('tests'))"
load-plugins = ["pylint_pytest", "pylint_plugin_disable"]

[tool.pylint.message_control]
disable = [
    "format", "refactoring", "spelling", "design",
    "invalid-name", "duplicate-code", "fixme",
    "unused-wildcard-import", "cyclic-import", "wrong-import-order",
    "wrong-import-position", "ungrouped-imports", "multiple-imports",
    "logging-format-interpolation", "logging-fstring-interpolation",
    "missing-function-docstring", "missing-module-docstring",
    "missing-class-docstring", "raise-missing-from", "import-outside-toplevel",
    "cannot-enumerate-pytest-fixtures",
]
enable = ["c-extension-no-member", "no-else-return"]

[tool.pylint.typecheck]
generated-members = ["pytest.lazy_fixture", "logging.TRACE", "logger.trace", "sys.getwindowsversion", "argparse.Namespace"]
ignored-classes = ["Dvcfile"]
ignored-modules = ["azure"]
signature-mutators = ["funcy.decorators.decorator"]

[tool.pylint.variables]
dummy-variables-rgx = "_+$|(_[a-zA-Z0-9_]*[a-zA-Z0-9]+?$)|dummy|^ignored_|^unused_"
ignored-argument-names = "_.*|^ignored_|^unused_|args|kwargs"

[tool.codespell]
ignore-words-list = "ba,datas,fo,uptodate,cachable,falsy"<|MERGE_RESOLUTION|>--- conflicted
+++ resolved
@@ -52,13 +52,8 @@
     "typing-extensions>=3.7.4",
     "scmrepo==0.1.4",
     "dvc-render==0.0.15",
-<<<<<<< HEAD
-    "dvc-task==0.1.6",
-    "dvclive>=1.2.0",
-=======
     "dvc-task==0.1.8",
-    "dvclive>=1.0",
->>>>>>> bd1add0b
+    "dvclive>=1.2.1",
     "dvc-data==0.28.4",
     "dvc-http==2.27.2",
     "hydra-core>=1.1.0",
