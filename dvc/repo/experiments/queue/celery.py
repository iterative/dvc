--- conflicted
+++ resolved
@@ -21,23 +21,16 @@
 
 from dvc.daemon import daemonize
 from dvc.exceptions import DvcException
-from dvc.repo.experiments.exceptions import UnresolvedQueueExpNamesError
+from dvc.repo.experiments.exceptions import (
+    UnresolvedQueueExpNamesError,
+    UnresolvedRunningExpNamesError,
+)
 from dvc.repo.experiments.executor.base import ExecutorInfo, ExecutorResult
 from dvc.repo.experiments.refs import CELERY_STASH
 from dvc.repo.experiments.utils import EXEC_TMP_DIR, get_exp_rwlock
 from dvc.ui import ui
 from dvc.utils.objects import cached_property
 
-<<<<<<< HEAD
-from ..exceptions import (
-    UnresolvedQueueExpNamesError,
-    UnresolvedRunningExpNamesError,
-)
-from ..executor.base import ExecutorInfo, ExecutorResult
-from ..refs import CELERY_STASH
-from ..utils import EXEC_TMP_DIR, get_exp_rwlock
-=======
->>>>>>> 61afdca3
 from .base import (
     BaseStashQueue,
     ExpRefAndQueueEntry,
