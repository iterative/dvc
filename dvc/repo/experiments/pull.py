from dvc.repo.experiments.base import GitRemoteAuthError
from dvc.scm.base import GitAuthError
import logging

from dvc.exceptions import DvcException, InvalidArgumentError
from dvc.repo import locked
from dvc.repo.scm_context import scm_context

from .utils import exp_commits, resolve_exp_ref

logger = logging.getLogger(__name__)


@locked
@scm_context
def pull(
    repo, git_remote, exp_name, *args, force=False, pull_cache=False, **kwargs
):
<<<<<<< HEAD
    try:
        exp_ref = _get_exp_ref(repo, git_remote, exp_name)
    except GitAuthError as exc:
        raise GitRemoteAuthError("pull", git_remote) from exc
=======
    exp_ref = resolve_exp_ref(repo.scm, exp_name, git_remote)
    if not exp_ref:
        raise InvalidArgumentError(
            f"Experiment '{exp_name}' does not exist in '{git_remote}'"
        )
>>>>>>> c944d4af

    def on_diverged(refname: str, rev: str) -> bool:
        if repo.scm.get_ref(refname) == rev:
            return True
        raise DvcException(
            f"Local experiment '{exp_name}' has diverged from remote "
            "experiment with the same name. To override the local experiment "
            "re-run with '--force'."
        )

    refspec = f"{exp_ref}:{exp_ref}"
    logger.debug("git pull experiment '%s' -> '%s'", git_remote, refspec)
    repo.scm.fetch_refspecs(
        git_remote, [refspec], force=force, on_diverged=on_diverged
    )

    if pull_cache:
        _pull_cache(repo, exp_ref, **kwargs)


def _pull_cache(repo, exp_ref, dvc_remote=None, jobs=None, run_cache=False):
    revs = list(exp_commits(repo.scm, [exp_ref]))
    logger.debug("dvc fetch experiment '%s'", exp_ref)
    repo.fetch(jobs=jobs, remote=dvc_remote, run_cache=run_cache, revs=revs)<|MERGE_RESOLUTION|>--- conflicted
+++ resolved
@@ -16,18 +16,14 @@
 def pull(
     repo, git_remote, exp_name, *args, force=False, pull_cache=False, **kwargs
 ):
-<<<<<<< HEAD
     try:
-        exp_ref = _get_exp_ref(repo, git_remote, exp_name)
+        exp_ref = resolve_exp_ref(repo.scm, exp_name, git_remote)
     except GitAuthError as exc:
         raise GitRemoteAuthError("pull", git_remote) from exc
-=======
-    exp_ref = resolve_exp_ref(repo.scm, exp_name, git_remote)
     if not exp_ref:
         raise InvalidArgumentError(
             f"Experiment '{exp_name}' does not exist in '{git_remote}'"
         )
->>>>>>> c944d4af
 
     def on_diverged(refname: str, rev: str) -> bool:
         if repo.scm.get_ref(refname) == rev:
