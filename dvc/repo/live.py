--- conflicted
+++ resolved
@@ -19,13 +19,8 @@
 
     html_path = out.path_info.fspath + "_dvc_plots"
 
-<<<<<<< HEAD
-    out.repo.plots.write_html(html_path, plots, metrics, refresh_seconds=5)
-    logger.info(f"\nfile://{os.path.abspath(html_path)}")
-=======
-    index_path = render(out.repo, plots, metrics=metrics, path=html_path)
+    index_path = render(out.repo, plots, metrics=metrics, path=html_path, refresh_seconds=5)
     logger.info(f"\nfile://{os.path.abspath(index_path)}")
->>>>>>> 5d7476a5
 
 
 def summary_path_info(out: "Output") -> Optional["PathInfo"]:
