--- conflicted
+++ resolved
@@ -138,18 +138,10 @@
     if not cloud:
         return
 
-<<<<<<< HEAD
-    for remote_odb, obj_ids in odb_to_obj_ids:
-        if remote_odb is None:
-            remote_odb = repo.cloud.get_remote_odb(remote, "gc -c")
+    for remote_odb, obj_ids in odb_to_obj_ids.items():
+        assert remote_odb is not None
         num_removed = ogc(remote_odb, obj_ids, jobs=jobs, dry=dry)
         if num_removed:
-=======
-    for remote_odb, obj_ids in odb_to_obj_ids.items():
-        assert remote_odb is not None
-        removed = ogc(remote_odb, obj_ids, jobs=jobs)
-        if removed:
->>>>>>> 4d5a0163
             get_index(remote_odb).clear()
             logger.info("Removed %d objects from remote.", num_removed)
         else:
