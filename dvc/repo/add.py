import logging
import os

import colorama

from . import locked
from ..dvcfile import Dvcfile
from ..exceptions import (
    RecursiveAddingWhileUsingFilename,
    OverlappingOutputPathsError,
)
from ..output.base import OutputDoesNotExistError
from ..progress import Tqdm
from ..repo.scm_context import scm_context
<<<<<<< HEAD
from ..utils import LARGE_DIR_SIZE
=======
from ..stage import Stage
from ..utils import LARGE_DIR_SIZE, resolve_paths
>>>>>>> 211f56c0

logger = logging.getLogger(__name__)


@locked
@scm_context
def add(repo, targets, recursive=False, no_commit=False, fname=None):
    if recursive and fname:
        raise RecursiveAddingWhileUsingFilename()

    if isinstance(targets, str):
        targets = [targets]

    stages_list = []
    num_targets = len(targets)
    with Tqdm(total=num_targets, desc="Add", unit="file", leave=True) as pbar:
        if num_targets == 1:
            # clear unneeded top-level progress bar for single target
            pbar.bar_format = "Adding..."
            pbar.refresh()
        for target in targets:
            sub_targets = _find_all_targets(repo, target, recursive)
            pbar.total += len(sub_targets) - 1

            if os.path.isdir(target) and len(sub_targets) > LARGE_DIR_SIZE:
                logger.warning(
                    "You are adding a large directory '{target}' recursively,"
                    " consider tracking it as a whole instead.\n"
                    "{purple}HINT:{nc} Remove the generated DVC-file and then"
                    " run `{cyan}dvc add {target}{nc}`".format(
                        purple=colorama.Fore.MAGENTA,
                        cyan=colorama.Fore.CYAN,
                        nc=colorama.Style.RESET_ALL,
                        target=target,
                    )
                )

            stages = _create_stages(repo, sub_targets, fname, pbar=pbar)

            try:
                repo.check_modified_graph(stages)
            except OverlappingOutputPathsError as exc:
                msg = (
                    "Cannot add '{out}', because it is overlapping with other "
                    "DVC tracked output: '{parent}'.\n"
                    "To include '{out}' in '{parent}', run "
                    "'dvc commit {parent_stage}'"
                ).format(
                    out=exc.overlapping_out.path_info,
                    parent=exc.parent.path_info,
                    parent_stage=exc.parent.stage.relpath,
                )
                raise OverlappingOutputPathsError(
                    exc.parent, exc.overlapping_out, msg
                )

            with Tqdm(
                total=len(stages),
                desc="Processing",
                unit="file",
                disable=len(stages) == 1,
            ) as pbar_stages:
                for stage in stages:
                    try:
                        stage.save()
                    except OutputDoesNotExistError:
                        pbar.n -= 1
                        raise

                    if not no_commit:
                        stage.commit()

                    Dvcfile(repo, stage.path).dump(stage)
                    pbar_stages.update()

            stages_list += stages

        if num_targets == 1:  # restore bar format for stats
            pbar.bar_format = pbar.BAR_FMT_DEFAULT

    return stages_list


def _find_all_targets(repo, target, recursive):
    if os.path.isdir(target) and recursive:
        return [
            fname
            for fname in Tqdm(
                repo.tree.walk_files(target),
                desc="Searching " + target,
                bar_format=Tqdm.BAR_FMT_NOTOTAL,
                unit="file",
            )
            if not repo.is_dvc_internal(fname)
            if not Dvcfile.is_stage_file(fname)
            if not repo.scm.belongs_to_scm(fname)
            if not repo.scm.is_tracked(fname)
        ]
    return [target]


def _create_stages(repo, targets, fname, pbar=None):
    from dvc.stage import Stage

    stages = []

    for out in Tqdm(
        targets,
        desc="Creating DVC-files",
        disable=len(targets) < LARGE_DIR_SIZE,
        unit="file",
    ):
<<<<<<< HEAD
        stage = Stage.create(
            repo, accompany_outs=True, outs=[out], fname=fname
        )
        if stage:
            Dvcfile(repo, stage.path).overwrite_with_prompt(force=True)

=======
        path, wdir, out = resolve_paths(repo, out)
        stage = Stage.create(repo, fname or path, wdir=wdir, outs=[out])
>>>>>>> 211f56c0
        repo._reset()

        if not stage:
            if pbar is not None:
                pbar.total -= 1
            continue

        stages.append(stage)
        if pbar is not None:
            pbar.update_desc(out)

    return stages<|MERGE_RESOLUTION|>--- conflicted
+++ resolved
@@ -12,12 +12,7 @@
 from ..output.base import OutputDoesNotExistError
 from ..progress import Tqdm
 from ..repo.scm_context import scm_context
-<<<<<<< HEAD
-from ..utils import LARGE_DIR_SIZE
-=======
-from ..stage import Stage
 from ..utils import LARGE_DIR_SIZE, resolve_paths
->>>>>>> 211f56c0
 
 logger = logging.getLogger(__name__)
 
@@ -130,17 +125,11 @@
         disable=len(targets) < LARGE_DIR_SIZE,
         unit="file",
     ):
-<<<<<<< HEAD
-        stage = Stage.create(
-            repo, accompany_outs=True, outs=[out], fname=fname
-        )
+        path, wdir, out = resolve_paths(repo, out)
+        stage = Stage.create(repo, fname or path, wdir=wdir, outs=[out])
         if stage:
             Dvcfile(repo, stage.path).overwrite_with_prompt(force=True)
 
-=======
-        path, wdir, out = resolve_paths(repo, out)
-        stage = Stage.create(repo, fname or path, wdir=wdir, outs=[out])
->>>>>>> 211f56c0
         repo._reset()
 
         if not stage:
