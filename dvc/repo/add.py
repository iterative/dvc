import logging
import os
from contextlib import contextmanager
from itertools import tee
from typing import TYPE_CHECKING, Any, Iterator, List, NamedTuple, Optional

import colorama

from dvc.exceptions import (
    CacheLinkError,
    DvcException,
    InvalidArgumentError,
    OutputDuplicationError,
    OutputNotFoundError,
    OverlappingOutputPathsError,
    RecursiveAddingWhileUsingFilename,
)
from dvc.repo.scm_context import scm_context
from dvc.ui import ui
from dvc.utils import LARGE_DIR_SIZE, glob_targets, resolve_output, resolve_paths
from dvc.utils.collections import ensure_list, validate

from . import locked

if TYPE_CHECKING:
    from dvc.repo import Repo
    from dvc.stage import Stage
    from dvc.types import TargetType

Stages = List["Stage"]
logger = logging.getLogger(__name__)


class StageInfo(NamedTuple):
    stage: "Stage"
    output_exists: bool


OVERLAPPING_CHILD_FMT = (
    "Cannot add '{out}', because it is overlapping with other "
    "DVC tracked output: '{parent}'.\n"
    "To include '{out}' in '{parent}', run "
    "'dvc commit {parent_stage}'"
)

OVERLAPPING_PARENT_FMT = (
    "Cannot add '{parent}', because it is overlapping with other "
    "DVC tracked output: '{out}'.\n"
    "To include '{out}' in '{parent}', run "
    "'dvc remove {out_stage}' and then 'dvc add {parent}'"
)


def check_recursive_and_fname(args):
    if args.recursive and args.fname:
        raise RecursiveAddingWhileUsingFilename()


def transform_targets(args):
    from funcy import count_reps

    counts = count_reps(ensure_list(args.targets))
    dupes = [key for key, count in counts.items() if count > 1]
    if dupes:
        msg = ", ".join(f"[b]{key}[/]" for key in dupes)
        ui.error_write(f"ignoring duplicated targets: {msg}", styled=True)
    args.targets = list(counts)


def check_arg_combinations(args):
    kwargs = args.kwargs
    invalid_opt = None
    to_remote = args.to_remote
    to_cache = kwargs.get("out") and not to_remote

    if to_remote or to_cache:
        message = "{option} can't be used with "
        message += "--to-remote" if to_remote else "-o"
        if len(args.targets) != 1:
            invalid_opt = "multiple targets"
        elif args.no_commit:
            invalid_opt = "--no-commit option"
        elif args.recursive:
            invalid_opt = "--recursive option"
        elif kwargs.get("external"):
            invalid_opt = "--external option"
    else:
        message = "{option} can't be used without --to-remote"
        if kwargs.get("jobs"):
            invalid_opt = "--jobs"

    if invalid_opt is not None:
        raise InvalidArgumentError(message.format(option=invalid_opt))


@contextmanager
def translate_graph_error(stages: Stages) -> Iterator[None]:
    try:
        yield
    except OverlappingOutputPathsError as exc:
        if exc.parent in [o for s in stages for o in s.outs]:
            msg = OVERLAPPING_PARENT_FMT.format(
                out=exc.overlapping_out,
                parent=exc.parent,
                out_stage=exc.overlapping_out.stage.addressing,
            )
        else:
            msg = OVERLAPPING_CHILD_FMT.format(
                out=exc.overlapping_out,
                parent=exc.parent,
                parent_stage=exc.parent.stage.addressing,
            )
        raise OverlappingOutputPathsError(  # noqa: B904
            exc.parent, exc.overlapping_out, msg
        )
    except OutputDuplicationError as exc:
        raise OutputDuplicationError(  # noqa: B904
            exc.output, list(set(exc.stages) - set(stages))
        )


def progress_iter(stages: List[StageInfo]) -> Iterator["StageInfo"]:
    total = len(stages)
    desc = "Adding..."
    with ui.progress(stages, total=total, desc=desc, unit="file", leave=True) as pbar:
        if total == 1:
            pbar.bar_format = desc
            pbar.refresh()

        for item in pbar:
            if total > 1:
                pbar.set_msg(f"{item.stage.outs[0]}")
            yield item
            if total == 1:  # restore bar format for stats
                # pylint: disable=no-member
                pbar.bar_format = pbar.BAR_FMT_DEFAULT


LINK_FAILURE_MESSAGE = (
    "\nSome targets could not be linked from cache to workspace.\n{}\n"
    "To re-link these targets, reconfigure cache types and then run:\n"
    "\n\tdvc checkout {}"
)


@contextmanager
def warn_link_failures() -> Iterator[List[str]]:
    link_failures: List[str] = []
    try:
        yield link_failures
    finally:
        if link_failures:
            msg = LINK_FAILURE_MESSAGE.format(
                CacheLinkError.SUPPORT_LINK,
                " ".join(link_failures),
            )
            ui.error_write(msg)


VALIDATORS = (
    check_recursive_and_fname,
    transform_targets,
    check_arg_combinations,
)


@validate(*VALIDATORS)
@locked
@scm_context
def add(
    repo: "Repo",
    targets: "TargetType",
    recursive: bool = False,
    no_commit: bool = False,
    fname: Optional[str] = None,
    to_remote: bool = False,
    **kwargs: Any,
):
    to_cache = bool(kwargs.get("out")) and not to_remote
    transfer = to_remote or to_cache

    glob = kwargs.get("glob", False)
    add_targets = collect_targets(repo, targets, recursive, glob)
    # pass one for creating stages, other one is used for iterating here
    add_targets, sources = tee(add_targets)

    # collect targets and build stages as we go
    desc = "Collecting targets"
    stages_it = create_stages(repo, add_targets, fname, transfer, **kwargs)
    stages = list(ui.progress(stages_it, desc=desc, unit="file"))

    stages_list = [stage for stage, _ in stages]
    msg = "Collecting stages from the workspace"
    with translate_graph_error(stages_list), ui.status(msg) as status:
        # remove existing stages that are to-be replaced with these
        # new stages for the graph checks.
        repo.check_graph(
            stages=stages_list, callback=lambda: status.update("Checking graph")
        )

    odb = None
    if to_remote:
        odb = repo.cloud.get_remote_odb(kwargs.get("remote"), "add")

    with warn_link_failures() as link_failures:
        for (stage, output_exists), source in zip(progress_iter(stages), sources):
            out = stage.outs[0]
            if to_remote or to_cache:
                stage.transfer(source, to_remote=to_remote, odb=odb, **kwargs)
            else:
                try:
                    path = out.fs.path.abspath(source) if output_exists else None
                    stage.add_outs(path, no_commit=no_commit)
                except CacheLinkError:
                    link_failures.append(str(stage.relpath))
            stage.dump()
    return stages_list


LARGE_DIR_RECURSIVE_ADD_WARNING = (
    "You are adding a large directory '{target}' recursively.\n"
    "Consider tracking it as a whole instead with "
    "`{cyan}dvc add {target}{nc}`."
)


def collect_targets(
    repo: "Repo",
    targets: "TargetType",
    recursive: bool = False,
    glob: bool = False,
) -> Iterator[str]:
    for target in glob_targets(ensure_list(targets), glob=glob):
        expanded_targets = _find_all_targets(repo, target, recursive=recursive)
        for index, path in enumerate(expanded_targets):
            if index == LARGE_DIR_SIZE:
                msg = LARGE_DIR_RECURSIVE_ADD_WARNING.format(
                    cyan=colorama.Fore.CYAN,
                    nc=colorama.Style.RESET_ALL,
                    target=target,
                )
                ui.error_write(msg)
            yield path


def _find_all_targets(
    repo: "Repo", target: str, recursive: bool = False
) -> Iterator[str]:
    from dvc.dvcfile import is_dvc_file

    if os.path.isdir(target) and recursive:
        files = repo.dvcignore.find(repo.fs, target)
        yield from (
            path
            for path in files
            if not repo.is_dvc_internal(path)
            if not is_dvc_file(path)
            if not repo.scm.belongs_to_scm(path)
            if not repo.scm.is_tracked(path)
        )
    else:
        yield target


def create_stages(
    repo: "Repo",
    targets: Iterator[str],
    fname: Optional[str] = None,
    transfer: bool = False,
    external: bool = False,
    force: bool = False,
    **kwargs: Any,
) -> Iterator[StageInfo]:
    for target in targets:
        if kwargs.get("out"):
            target = resolve_output(target, kwargs["out"], force=force)
        path, wdir, out = resolve_paths(
            repo, target, always_local=transfer and not kwargs.get("out")
        )
        remote = kwargs.get("remote")

<<<<<<< HEAD
        stage = repo.stage.create(
            single_stage=True,
            validate=False,
            fname=fname or path,
            wdir=wdir,
            outs=[out],
            external=external,
            force=force,
            remote=remote,
        )
=======
        try:
            (out_obj,) = repo.find_outs_by_path(target, strict=False)
            stage = out_obj.stage
            if not stage.is_data_source:
                raise DvcException(f"cannot update {out!r}: not a data source")
            output_exists = True
        except OutputNotFoundError:
            stage = repo.stage.create(
                single_stage=True,
                validate=False,
                fname=fname or path,
                wdir=wdir,
                outs=[out],
                external=external,
                force=force,
            )
            output_exists = False
>>>>>>> 2342099b

        out_obj = stage.outs[0]
        out_obj.annot.update(**kwargs)
        yield StageInfo(stage, output_exists)<|MERGE_RESOLUTION|>--- conflicted
+++ resolved
@@ -279,18 +279,6 @@
         )
         remote = kwargs.get("remote")
 
-<<<<<<< HEAD
-        stage = repo.stage.create(
-            single_stage=True,
-            validate=False,
-            fname=fname or path,
-            wdir=wdir,
-            outs=[out],
-            external=external,
-            force=force,
-            remote=remote,
-        )
-=======
         try:
             (out_obj,) = repo.find_outs_by_path(target, strict=False)
             stage = out_obj.stage
@@ -306,9 +294,9 @@
                 outs=[out],
                 external=external,
                 force=force,
+              remote=remote,
             )
             output_exists = False
->>>>>>> 2342099b
 
         out_obj = stage.outs[0]
         out_obj.annot.update(**kwargs)
