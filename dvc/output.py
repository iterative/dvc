--- conflicted
+++ resolved
@@ -710,11 +710,7 @@
         except _CheckoutError as exc:
             raise CheckoutError(exc.paths, {})  # noqa: B904
 
-<<<<<<< HEAD
-    def commit(self, filter_info=None, jobs=None):
-=======
-    def commit(self, filter_info=None, relink=True) -> None:
->>>>>>> 195e67c0
+    def commit(self, filter_info=None, relink=True, jobs=None) -> None:
         if not self.exists:
             raise self.DoesNotExistError(self)
 
@@ -728,11 +724,7 @@
             # relinking later
             hardlink = relink
             if granular:
-<<<<<<< HEAD
-                obj = self._commit_granular_dir(filter_info, jobs=jobs)
-=======
-                obj = self._commit_granular_dir(filter_info, hardlink)
->>>>>>> 195e67c0
+                obj = self._commit_granular_dir(filter_info, hardlink, jobs=jobs)
             else:
                 jobs = jobs or min((self.fs.jobs, self.odb.fs.jobs))
                 staging, _, obj = build(
@@ -762,20 +754,11 @@
                 )
                 self.set_exec()
 
-<<<<<<< HEAD
-    def _commit_granular_dir(self, filter_info, jobs=None):
-        prefix = self.fs.path.parts(
-            self.fs.path.relpath(filter_info, self.fs_path)
-        )
+    def _commit_granular_dir(self, filter_info, hardlink, jobs=None) -> Optional["HashFile"]:
+        prefix = self.fs.path.parts(self.fs.path.relpath(filter_info, self.fs_path))
         jobs = jobs or min((self.fs.jobs, self.odb.fs.jobs))
-        staging, _, save_obj = build(
-            self.odb,
-=======
-    def _commit_granular_dir(self, filter_info, hardlink) -> Optional["HashFile"]:
-        prefix = self.fs.path.parts(self.fs.path.relpath(filter_info, self.fs_path))
         staging, _, obj = build(
             self.cache,
->>>>>>> 195e67c0
             self.fs_path,
             self.fs,
             self.hash_name,
