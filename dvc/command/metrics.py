import argparse
import logging

from dvc.command import completion
from dvc.command.base import CmdBase, append_doc_link, fix_subparsers
from dvc.exceptions import BadMetricError, DvcException

logger = logging.getLogger(__name__)


DEFAULT_PRECISION = 5


def _show_metrics(
    metrics, all_branches=False, all_tags=False, all_commits=False
):
    from dvc.utils.diff import format_dict
    from dvc.utils.flatten import flatten

    # When `metrics` contains a `None` key, it means that some files
    # specified as `targets` in `repo.metrics.show` didn't contain any metrics.
    missing = metrics.pop(None, None)

    lines = []
    for branch, val in metrics.items():
        if all_branches or all_tags or all_commits:
            lines.append(f"{branch}:")

        for fname, metric in val.items():
            if not isinstance(metric, dict):
                lines.append("\t{}: {}".format(fname, str(metric)))
                continue

            lines.append(f"\t{fname}:")
            for key, value in flatten(format_dict(metric)).items():
                lines.append(f"\t\t{key}: {value}")

    if missing:
        raise BadMetricError(missing)

    return "\n".join(lines)


class CmdMetricsBase(CmdBase):
    UNINITIALIZED = True


class CmdMetricsShow(CmdMetricsBase):
    def run(self):
        try:
            metrics = self.repo.metrics.show(
                self.args.targets,
                all_branches=self.args.all_branches,
                all_tags=self.args.all_tags,
                all_commits=self.args.all_commits,
                recursive=self.args.recursive,
            )

            if self.args.show_json:
                import json

                logger.info(json.dumps(metrics))
            else:
                table = _show_metrics(
                    metrics,
                    self.args.all_branches,
                    self.args.all_tags,
                    self.args.all_commits,
                )
                if table:
                    logger.info(table)
        except DvcException:
            logger.exception("failed to show metrics")
            return 1

        return 0


def _show_diff(diff, markdown=False, no_path=False, precision=None):
    from collections import OrderedDict

    from dvc.utils.diff import table

    if precision is None:
        precision = DEFAULT_PRECISION

    def _round(val):
        if isinstance(val, float):
            return round(val, precision)

        return val

    rows = []
    for fname, mdiff in diff.items():
        sorted_mdiff = OrderedDict(sorted(mdiff.items()))
        for metric, change in sorted_mdiff.items():
            row = [] if no_path else [fname]
            row.append(metric)
            row.append(_round(change.get("old")))
            row.append(_round(change["new"]))
            row.append(_round(change.get("diff")))
            rows.append(row)

    header = [] if no_path else ["Path"]
    header.append("Metric")
    header.extend(["Old", "New"])
    header.append("Change")

    return table(header, rows, markdown)


class CmdMetricsDiff(CmdMetricsBase):
    def run(self):
        try:
            diff = self.repo.metrics.diff(
                a_rev=self.args.a_rev,
                b_rev=self.args.b_rev,
                targets=self.args.targets,
                recursive=self.args.recursive,
                all=self.args.all,
            )

            if self.args.show_json:
                import json

                logger.info(json.dumps(diff))
            else:
                table = _show_diff(
                    diff,
                    self.args.show_md,
                    self.args.no_path,
                    precision=self.args.precision,
                )
                if table:
                    logger.info(table)

        except DvcException:
            logger.exception("failed to show metrics diff")
            return 1

        return 0


def add_parser(subparsers, parent_parser):
    METRICS_HELP = "Commands to display and compare metrics."

    metrics_parser = subparsers.add_parser(
        "metrics",
        parents=[parent_parser],
        description=append_doc_link(METRICS_HELP, "metrics"),
        help=METRICS_HELP,
        formatter_class=argparse.RawDescriptionHelpFormatter,
    )

    metrics_subparsers = metrics_parser.add_subparsers(
        dest="cmd",
        help="Use `dvc metrics CMD --help` to display command-specific help.",
    )

    fix_subparsers(metrics_subparsers)

    METRICS_SHOW_HELP = "Print metrics, with optional formatting."
    metrics_show_parser = metrics_subparsers.add_parser(
        "show",
        parents=[parent_parser],
        description=append_doc_link(METRICS_SHOW_HELP, "metrics/show"),
        help=METRICS_SHOW_HELP,
        formatter_class=argparse.RawDescriptionHelpFormatter,
    )
    metrics_show_parser.add_argument(
        "targets",
        nargs="*",
<<<<<<< HEAD
        help="Metric files or directories (see -R) to show",
    )
    metrics_show_parser.add_argument(
        "-t",
        "--type",
=======
>>>>>>> fba94a45
        help=(
            "Limit command scope to these metric files (supports any file, "
            "even when not found as `metrics` in `dvc.yaml`). Using -R, "
            "directories to search metric files in can also be given."
        ),
    ).complete = completion.FILE
    metrics_show_parser.add_argument(
        "-a",
        "--all-branches",
        action="store_true",
        default=False,
        help="Show metrics for all branches.",
    )
    metrics_show_parser.add_argument(
        "-T",
        "--all-tags",
        action="store_true",
        default=False,
        help="Show metrics for all tags.",
    )
    metrics_show_parser.add_argument(
        "--all-commits",
        action="store_true",
        default=False,
        help="Show metrics for all commits.",
    )
    metrics_show_parser.add_argument(
        "--show-json",
        action="store_true",
        default=False,
        help="Show output in JSON format.",
    )
    metrics_show_parser.add_argument(
        "-R",
        "--recursive",
        action="store_true",
        default=False,
        help=(
            "If any target is a directory, recursively search and process "
            "metric files."
        ),
    )
    metrics_show_parser.set_defaults(func=CmdMetricsShow)

    METRICS_DIFF_HELP = (
        "Show changes in metrics between commits in the DVC repository, or "
        "between a commit and the workspace."
    )
    metrics_diff_parser = metrics_subparsers.add_parser(
        "diff",
        parents=[parent_parser],
        description=append_doc_link(METRICS_DIFF_HELP, "metrics/diff"),
        help=METRICS_DIFF_HELP,
        formatter_class=argparse.RawDescriptionHelpFormatter,
    )
    metrics_diff_parser.add_argument(
        "a_rev", nargs="?", help="Old Git commit to compare (defaults to HEAD)"
    )
    metrics_diff_parser.add_argument(
        "b_rev",
        nargs="?",
        help="New Git commit to compare (defaults to the current workspace)",
    )
    metrics_diff_parser.add_argument(
        "--targets",
        nargs="*",
        help=(
            "Limit command scope to these metric files. Using -R, "
            "directories to search metric files in can also be given."
        ),
        metavar="<paths>",
    ).complete = completion.FILE
    metrics_diff_parser.add_argument(
        "-R",
        "--recursive",
        action="store_true",
        default=False,
        help=(
            "If any target is a directory, recursively search and process "
            "metric files."
        ),
    )
    metrics_diff_parser.add_argument(
        "--all",
        action="store_true",
        default=False,
        help="Show unchanged metrics as well.",
    )
    metrics_diff_parser.add_argument(
        "--show-json",
        action="store_true",
        default=False,
        help="Show output in JSON format.",
    )
    metrics_diff_parser.add_argument(
        "--show-md",
        action="store_true",
        default=False,
        help="Show tabulated output in the Markdown format (GFM).",
    )
    metrics_diff_parser.add_argument(
        "--no-path",
        action="store_true",
        default=False,
        help="Don't show metric path.",
    )
    metrics_diff_parser.add_argument(
        "--precision",
        type=int,
        help=(
            "Round metrics to `n` digits precision after the decimal point. "
            f"Rounds to {DEFAULT_PRECISION} digits by default."
        ),
        metavar="<n>",
    )
    metrics_diff_parser.set_defaults(func=CmdMetricsDiff)<|MERGE_RESOLUTION|>--- conflicted
+++ resolved
@@ -170,14 +170,6 @@
     metrics_show_parser.add_argument(
         "targets",
         nargs="*",
-<<<<<<< HEAD
-        help="Metric files or directories (see -R) to show",
-    )
-    metrics_show_parser.add_argument(
-        "-t",
-        "--type",
-=======
->>>>>>> fba94a45
         help=(
             "Limit command scope to these metric files (supports any file, "
             "even when not found as `metrics` in `dvc.yaml`). Using -R, "
