import argparse
import logging

from dvc.command import choices
from dvc.command.base import CmdBase, append_doc_link, fix_subparsers
from dvc.exceptions import BadMetricError, DvcException

logger = logging.getLogger(__name__)


DEFAULT_PRECISION = 5


def show_metrics(
    metrics, all_branches=False, all_tags=False, all_commits=False
):
    from flatten_json import flatten
    from dvc.utils.diff import format_dict

    # When `metrics` contains a `None` key, it means that some files
    # specified as `targets` in `repo.metrics.show` didn't contain any metrics.
    missing = metrics.pop(None, None)

    for branch, val in metrics.items():
        if all_branches or all_tags or all_commits:
            logger.info(f"{branch}:")

        for fname, metric in val.items():
            if not isinstance(metric, dict):
                logger.info("\t{}: {}".format(fname, str(metric)))
                continue

            logger.info(f"\t{fname}:")
            for key, value in flatten(format_dict(metric), ".").items():
                logger.info(f"\t\t{key}: {value}")

    if missing:
        raise BadMetricError(missing)


class CmdMetricsShow(CmdBase):
    def run(self):
        try:
            metrics = self.repo.metrics.show(
                self.args.targets,
                all_branches=self.args.all_branches,
                all_tags=self.args.all_tags,
                all_commits=self.args.all_commits,
                recursive=self.args.recursive,
            )

            if self.args.show_json:
                import json

                logger.info(json.dumps(metrics))
            else:
                show_metrics(
                    metrics,
                    self.args.all_branches,
                    self.args.all_tags,
                    self.args.all_commits,
                )
        except DvcException:
            logger.exception("failed to show metrics")
            return 1

        return 0


def _show_diff(diff, markdown=False, no_path=False, old=False, precision=None):
    from collections import OrderedDict

    from dvc.utils.diff import table

    if precision is None:
        precision = DEFAULT_PRECISION

    def _round(val):
        if isinstance(val, float):
            return round(val, precision)

        return val

    rows = []
    for fname, mdiff in diff.items():
        sorted_mdiff = OrderedDict(sorted(mdiff.items()))
        for metric, change in sorted_mdiff.items():
            row = [] if no_path else [fname]
            row.append(metric)
            if old:
                row.append(_round(change.get("old")))
            row.append(_round(change["new"]))
            row.append(_round(change.get("diff", "diff not supported")))
            rows.append(row)

    header = [] if no_path else ["Path"]
    header.append("Metric")
    if old:
        header.extend(["Old", "New"])
    else:
        header.append("Value")
    header.append("Change")

    return table(header, rows, markdown)


class CmdMetricsDiff(CmdBase):
    def run(self):
        try:
            diff = self.repo.metrics.diff(
                a_rev=self.args.a_rev,
                b_rev=self.args.b_rev,
                targets=self.args.targets,
                recursive=self.args.recursive,
                all=self.args.all,
            )

            if self.args.show_json:
                import json

                logger.info(json.dumps(diff))
            else:
                table = _show_diff(
                    diff,
                    self.args.show_md,
                    self.args.no_path,
                    self.args.old,
                    precision=self.args.precision,
                )
                if table:
                    logger.info(table)

        except DvcException:
            logger.exception("failed to show metrics diff")
            return 1

        return 0


def add_parser(subparsers, parent_parser):
    METRICS_HELP = "Commands to display and compare metrics."

    metrics_parser = subparsers.add_parser(
        "metrics",
        parents=[parent_parser],
        description=append_doc_link(METRICS_HELP, "metrics"),
        help=METRICS_HELP,
        formatter_class=argparse.RawDescriptionHelpFormatter,
    )

    metrics_subparsers = metrics_parser.add_subparsers(
        dest="cmd",
        help="Use `dvc metrics CMD --help` to display command-specific help.",
    )

    fix_subparsers(metrics_subparsers)

<<<<<<< HEAD
    METRICS_ADD_HELP = "Mark a DVC-tracked file as a metric."
    metrics_add_parser = metrics_subparsers.add_parser(
        "add",
        parents=[parent_parser],
        description=append_doc_link(METRICS_ADD_HELP, "metrics/add"),
        help=METRICS_ADD_HELP,
        formatter_class=argparse.RawDescriptionHelpFormatter,
    )
    metrics_add_parser.add_argument(
        "path", help="Path to a metric file.", choices=choices.Required.FILE
    )
    metrics_add_parser.set_defaults(func=CmdMetricsAdd)

=======
>>>>>>> 51a8c782
    METRICS_SHOW_HELP = "Print metrics, with optional formatting."
    metrics_show_parser = metrics_subparsers.add_parser(
        "show",
        parents=[parent_parser],
        description=append_doc_link(METRICS_SHOW_HELP, "metrics/show"),
        help=METRICS_SHOW_HELP,
        formatter_class=argparse.RawDescriptionHelpFormatter,
    )
    metrics_show_parser.add_argument(
        "targets",
        nargs="*",
<<<<<<< HEAD
        help="Metric files or directories (see -R) to show",
        choices=choices.Optional.DVC_FILE,  # TODO: FILE?
=======
        help=(
            "Limit command scope to these metric files. Using -R, "
            "directories to search metric files in can also be given."
        ),
>>>>>>> 51a8c782
    )
    metrics_show_parser.add_argument(
        "-a",
        "--all-branches",
        action="store_true",
        default=False,
        help="Show metrics for all branches.",
    )
    metrics_show_parser.add_argument(
        "-T",
        "--all-tags",
        action="store_true",
        default=False,
        help="Show metrics for all tags.",
    )
    metrics_show_parser.add_argument(
        "--all-commits",
        action="store_true",
        default=False,
        help="Show metrics for all commits.",
    )
    metrics_show_parser.add_argument(
        "--show-json",
        action="store_true",
        default=False,
        help="Show output in JSON format.",
    )
    metrics_show_parser.add_argument(
        "-R",
        "--recursive",
        action="store_true",
        default=False,
        help=(
            "If any target is a directory, recursively search and process "
            "metric files."
        ),
    )
    metrics_show_parser.set_defaults(func=CmdMetricsShow)

    METRICS_DIFF_HELP = (
        "Show changes in metrics between commits in the DVC repository, or "
        "between a commit and the workspace."
    )
    metrics_diff_parser = metrics_subparsers.add_parser(
        "diff",
        parents=[parent_parser],
        description=append_doc_link(METRICS_DIFF_HELP, "metrics/diff"),
        help=METRICS_DIFF_HELP,
        formatter_class=argparse.RawDescriptionHelpFormatter,
    )
    metrics_diff_parser.add_argument(
        "a_rev", nargs="?", help="Old Git commit to compare (defaults to HEAD)"
    )
    metrics_diff_parser.add_argument(
        "b_rev",
        nargs="?",
        help="New Git commit to compare (defaults to the current workspace)",
    )
    metrics_diff_parser.add_argument(
        "--targets",
        nargs="*",
        help=(
            "Limit command scope to these metric files. Using -R, "
            "directories to search metric files in can also be given."
        ),
        metavar="<paths>",
        choices=choices.Optional.FILE,
    )
    metrics_diff_parser.add_argument(
        "-R",
        "--recursive",
        action="store_true",
        default=False,
        help=(
            "If any target is a directory, recursively search and process "
            "metric files."
        ),
    )
    metrics_diff_parser.add_argument(
        "--all",
        action="store_true",
        default=False,
        help="Show unchanged metrics as well.",
    )
    metrics_diff_parser.add_argument(
        "--show-json",
        action="store_true",
        default=False,
        help="Show output in JSON format.",
    )
    metrics_diff_parser.add_argument(
        "--show-md",
        action="store_true",
        default=False,
        help="Show tabulated output in the Markdown format (GFM).",
    )
    metrics_diff_parser.add_argument(
        "--old",
        action="store_true",
        default=False,
        help="Show old metric value.",
    )
    metrics_diff_parser.add_argument(
        "--no-path",
        action="store_true",
        default=False,
        help="Don't show metric path.",
    )
    metrics_diff_parser.add_argument(
        "--precision",
        type=int,
        help=(
            "Round metrics to `n` digits precision after the decimal point. "
            f"Rounds to {DEFAULT_PRECISION} digits by default."
        ),
        metavar="<n>",
    )
<<<<<<< HEAD
    metrics_remove_parser.add_argument(
        "path", help="Path to a metric file.", choices=choices.Required.FILE
    )
    metrics_remove_parser.set_defaults(func=CmdMetricsRemove)
=======
    metrics_diff_parser.set_defaults(func=CmdMetricsDiff)
>>>>>>> 51a8c782
<|MERGE_RESOLUTION|>--- conflicted
+++ resolved
@@ -155,22 +155,6 @@
 
     fix_subparsers(metrics_subparsers)
 
-<<<<<<< HEAD
-    METRICS_ADD_HELP = "Mark a DVC-tracked file as a metric."
-    metrics_add_parser = metrics_subparsers.add_parser(
-        "add",
-        parents=[parent_parser],
-        description=append_doc_link(METRICS_ADD_HELP, "metrics/add"),
-        help=METRICS_ADD_HELP,
-        formatter_class=argparse.RawDescriptionHelpFormatter,
-    )
-    metrics_add_parser.add_argument(
-        "path", help="Path to a metric file.", choices=choices.Required.FILE
-    )
-    metrics_add_parser.set_defaults(func=CmdMetricsAdd)
-
-=======
->>>>>>> 51a8c782
     METRICS_SHOW_HELP = "Print metrics, with optional formatting."
     metrics_show_parser = metrics_subparsers.add_parser(
         "show",
@@ -182,15 +166,11 @@
     metrics_show_parser.add_argument(
         "targets",
         nargs="*",
-<<<<<<< HEAD
-        help="Metric files or directories (see -R) to show",
-        choices=choices.Optional.DVC_FILE,  # TODO: FILE?
-=======
         help=(
             "Limit command scope to these metric files. Using -R, "
             "directories to search metric files in can also be given."
         ),
->>>>>>> 51a8c782
+        choices=choices.Optional.FILE,
     )
     metrics_show_parser.add_argument(
         "-a",
@@ -308,11 +288,4 @@
         ),
         metavar="<n>",
     )
-<<<<<<< HEAD
-    metrics_remove_parser.add_argument(
-        "path", help="Path to a metric file.", choices=choices.Required.FILE
-    )
-    metrics_remove_parser.set_defaults(func=CmdMetricsRemove)
-=======
-    metrics_diff_parser.set_defaults(func=CmdMetricsDiff)
->>>>>>> 51a8c782
+    metrics_diff_parser.set_defaults(func=CmdMetricsDiff)