import argparse
import logging

from dvc.command.base import CmdBase, append_doc_link, fix_subparsers
from dvc.exceptions import BadMetricError, DvcException

logger = logging.getLogger(__name__)


DEFAULT_PRECISION = 5


def show_metrics(
    metrics, all_branches=False, all_tags=False, all_commits=False
):
    from flatten_json import flatten
    from dvc.utils.diff import format_dict

    # When `metrics` contains a `None` key, it means that some files
    # specified as `targets` in `repo.metrics.show` didn't contain any metrics.
    missing = metrics.pop(None, None)

    for branch, val in metrics.items():
        if all_branches or all_tags or all_commits:
            logger.info(f"{branch}:")

        for fname, metric in val.items():
            if not isinstance(metric, dict):
                logger.info("\t{}: {}".format(fname, str(metric)))
                continue

            logger.info(f"\t{fname}:")
            for key, value in flatten(format_dict(metric), ".").items():
                logger.info(f"\t\t{key}: {value}")

    if missing:
        raise BadMetricError(missing)


class CmdMetricsShow(CmdBase):
    def run(self):
        try:
            metrics = self.repo.metrics.show(
                self.args.targets,
                all_branches=self.args.all_branches,
                all_tags=self.args.all_tags,
                all_commits=self.args.all_commits,
                recursive=self.args.recursive,
            )

            if self.args.show_json:
                import json

                logger.info(json.dumps(metrics))
            else:
                show_metrics(
                    metrics,
                    self.args.all_branches,
                    self.args.all_tags,
                    self.args.all_commits,
                )
        except DvcException:
            logger.exception("failed to show metrics")
            return 1

        return 0


def _show_diff(diff, markdown=False, no_path=False, old=False, precision=None):
    from collections import OrderedDict

    from dvc.utils.diff import table

    if precision is None:
        precision = DEFAULT_PRECISION

    def _round(val):
        if isinstance(val, float):
            return round(val, precision)

        return val

    rows = []
    for fname, mdiff in diff.items():
        sorted_mdiff = OrderedDict(sorted(mdiff.items()))
        for metric, change in sorted_mdiff.items():
            row = [] if no_path else [fname]
            row.append(metric)
            if old:
                row.append(_round(change.get("old")))
            row.append(_round(change["new"]))
            row.append(_round(change.get("diff", "diff not supported")))
            rows.append(row)

    header = [] if no_path else ["Path"]
    header.append("Metric")
    if old:
        header.extend(["Old", "New"])
    else:
        header.append("Value")
    header.append("Change")

    return table(header, rows, markdown)


class CmdMetricsDiff(CmdBase):
    def run(self):
        try:
            diff = self.repo.metrics.diff(
                a_rev=self.args.a_rev,
                b_rev=self.args.b_rev,
                targets=self.args.targets,
                recursive=self.args.recursive,
                all=self.args.all,
            )

            if self.args.show_json:
                import json

                logger.info(json.dumps(diff))
            else:
                table = _show_diff(
                    diff,
                    self.args.show_md,
                    self.args.no_path,
                    self.args.old,
                    precision=self.args.precision,
                )
                if table:
                    logger.info(table)

        except DvcException:
            logger.exception("failed to show metrics diff")
            return 1

        return 0


def add_parser(subparsers, parent_parser):
    METRICS_HELP = "Commands to display and compare metrics."

    metrics_parser = subparsers.add_parser(
        "metrics",
        parents=[parent_parser],
        description=append_doc_link(METRICS_HELP, "metrics"),
        help=METRICS_HELP,
        formatter_class=argparse.RawDescriptionHelpFormatter,
    )

    metrics_subparsers = metrics_parser.add_subparsers(
        dest="cmd",
        help="Use `dvc metrics CMD --help` to display command-specific help.",
    )

    fix_subparsers(metrics_subparsers)

    METRICS_SHOW_HELP = "Print metrics, with optional formatting."
    metrics_show_parser = metrics_subparsers.add_parser(
        "show",
        parents=[parent_parser],
        description=append_doc_link(METRICS_SHOW_HELP, "metrics/show"),
        help=METRICS_SHOW_HELP,
        formatter_class=argparse.RawDescriptionHelpFormatter,
    )
    metrics_show_parser.add_argument(
        "targets",
        nargs="*",
        help=(
            "Limit command scope to these metric files. Using -R, "
            "directories to search metric files in can also be given."
        ),
    )
    metrics_show_parser.add_argument(
        "-a",
        "--all-branches",
        action="store_true",
        default=False,
        help="Show metrics for all branches.",
    )
    metrics_show_parser.add_argument(
        "-T",
        "--all-tags",
        action="store_true",
        default=False,
        help="Show metrics for all tags.",
    )
    metrics_show_parser.add_argument(
        "--all-commits",
        action="store_true",
        default=False,
        help="Show metrics for all commits.",
    )
    metrics_show_parser.add_argument(
        "--show-json",
        action="store_true",
        default=False,
        help="Show output in JSON format.",
    )
    metrics_show_parser.add_argument(
        "-R",
        "--recursive",
        action="store_true",
        default=False,
        help=(
            "If any target is a directory, recursively search and process "
            "metric files."
        ),
    )
    metrics_show_parser.set_defaults(func=CmdMetricsShow)

<<<<<<< HEAD
    METRICS_DIFF_HELP = "Show changes in metrics between commits."
=======
    METRICS_DIFF_HELP = (
        "Show changes in metrics between commits in the DVC repository, or "
        "between a commit and the workspace."
    )
>>>>>>> 4d140a99
    metrics_diff_parser = metrics_subparsers.add_parser(
        "diff",
        parents=[parent_parser],
        description=append_doc_link(METRICS_DIFF_HELP, "metrics/diff"),
        help=METRICS_DIFF_HELP,
        formatter_class=argparse.RawDescriptionHelpFormatter,
    )
    metrics_diff_parser.add_argument(
        "a_rev", nargs="?", help="Old Git commit to compare (defaults to HEAD)"
    )
    metrics_diff_parser.add_argument(
        "b_rev",
        nargs="?",
        help="New Git commit to compare (defaults to the current workspace)",
    )
    metrics_diff_parser.add_argument(
        "--targets",
        nargs="*",
        help=(
            "Limit command scope to these metric files. Using -R, "
            "directories to search metric files in can also be given."
        ),
        metavar="<paths>",
    )
    metrics_diff_parser.add_argument(
        "-R",
        "--recursive",
        action="store_true",
        default=False,
        help=(
            "If any target is a directory, recursively search and process "
            "metric files."
        ),
    )
    metrics_diff_parser.add_argument(
        "--all",
        action="store_true",
        default=False,
        help="Show unchanged metrics as well.",
    )
    metrics_diff_parser.add_argument(
        "--show-json",
        action="store_true",
        default=False,
        help="Show output in JSON format.",
    )
    metrics_diff_parser.add_argument(
        "--show-md",
        action="store_true",
        default=False,
        help="Show tabulated output in the Markdown format (GFM).",
    )
    metrics_diff_parser.add_argument(
        "--old",
        action="store_true",
        default=False,
        help="Show old metric value.",
    )
    metrics_diff_parser.add_argument(
        "--no-path",
        action="store_true",
        default=False,
        help="Don't show metric path.",
    )
    metrics_diff_parser.add_argument(
        "--precision",
        type=int,
        help=(
            "Round metrics to `n` digits precision after the decimal point. "
            f"Rounds to {DEFAULT_PRECISION} digits by default."
        ),
        metavar="<n>",
    )
    metrics_diff_parser.set_defaults(func=CmdMetricsDiff)<|MERGE_RESOLUTION|>--- conflicted
+++ resolved
@@ -208,14 +208,10 @@
     )
     metrics_show_parser.set_defaults(func=CmdMetricsShow)
 
-<<<<<<< HEAD
-    METRICS_DIFF_HELP = "Show changes in metrics between commits."
-=======
     METRICS_DIFF_HELP = (
         "Show changes in metrics between commits in the DVC repository, or "
         "between a commit and the workspace."
     )
->>>>>>> 4d140a99
     metrics_diff_parser = metrics_subparsers.add_parser(
         "diff",
         parents=[parent_parser],
