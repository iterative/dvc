from __future__ import unicode_literals

import os
import logging

from dvc.scheme import Schemes
from dvc.path.gs import PathGS

try:
    from google.cloud import storage
except ImportError:
    storage = None

<<<<<<< HEAD
import dvc.logger as logger
=======
from dvc.utils import tmp_fname, move
>>>>>>> 3e461f8f
from dvc.utils.compat import urlparse, makedirs
from dvc.remote.base import RemoteBASE
from dvc.config import Config
from dvc.progress import progress
from dvc.exceptions import DvcException


logger = logging.getLogger(__name__)


class RemoteGS(RemoteBASE):
    scheme = Schemes.GS
    REGEX = r"^gs://(?P<path>.*)$"
    REQUIRES = {"google.cloud.storage": storage}
    PARAM_CHECKSUM = "md5"

    def __init__(self, repo, config):
        super(RemoteGS, self).__init__(repo, config)
        storagepath = "gs://"
        storagepath += config.get(Config.SECTION_AWS_STORAGEPATH, "/")
        storagepath.lstrip("/")
        self.url = config.get(Config.SECTION_REMOTE_URL, storagepath)
        self.projectname = config.get(Config.SECTION_GCP_PROJECTNAME, None)
        self.credentialpath = config.get(Config.SECTION_GCP_CREDENTIALPATH)

        parsed = urlparse(self.url)
        self.bucket = parsed.netloc
        self.prefix = parsed.path.lstrip("/")

        self.path_info = PathGS(bucket=self.bucket)

    @staticmethod
    def compat_config(config):
        ret = config.copy()
        url = "gs://" + ret.pop(Config.SECTION_AWS_STORAGEPATH, "").lstrip("/")
        ret[Config.SECTION_REMOTE_URL] = url
        return ret

    @property
    def gs(self):
        return (
            storage.Client.from_service_account_json(self.credentialpath)
            if self.credentialpath
            else storage.Client(self.projectname)
        )

    def get_file_checksum(self, path_info):
        import base64
        import codecs

        bucket = path_info.bucket
        path = path_info.path
        blob = self.gs.bucket(bucket).get_blob(path)
        if not blob:
            return None

        b64_md5 = blob.md5_hash
        md5 = base64.b64decode(b64_md5)
        return codecs.getencoder("hex")(md5)[0].decode("utf-8")

    def copy(self, from_info, to_info, gs=None):
        gs = gs if gs else self.gs

        blob = gs.bucket(from_info.bucket).get_blob(from_info.path)
        if not blob:
            msg = "'{}' doesn't exist in the cloud".format(from_info.path)
            raise DvcException(msg)

        bucket = self.gs.bucket(to_info.bucket)
        bucket.copy_blob(
            blob, self.gs.bucket(to_info.bucket), new_name=to_info.path
        )

    def remove(self, path_info):
        if path_info.scheme != "gs":
            raise NotImplementedError

        logger.debug(
            "Removing gs://{}/{}".format(path_info.bucket, path_info.path)
        )

        blob = self.gs.bucket(path_info.bucket).get_blob(path_info.path)
        if not blob:
            return

        blob.delete()

    def _list_paths(self, bucket, prefix):
        for blob in self.gs.bucket(bucket).list_blobs(prefix=prefix):
            yield blob.name

    def list_cache_paths(self):
        return self._list_paths(self.bucket, self.prefix)

    def exists(self, path_info):
        assert not isinstance(path_info, list)
        assert path_info.scheme == "gs"

        paths = self._list_paths(path_info.bucket, path_info.path)
        return any(path_info.path == path for path in paths)

<<<<<<< HEAD
    def upload(self, from_infos, to_infos, tmp_infos, names=None):
        names = self._verify_path_args(to_infos, from_infos, tmp_infos, names)
=======
    def upload(self, from_infos, to_infos, names=None, no_progress_bar=False):
        names = self._verify_path_args(to_infos, from_infos, names)
>>>>>>> 3e461f8f

        gs = self.gs

        for from_info, to_info, name in zip(from_infos, to_infos, names):
            if to_info.scheme != "gs":
                raise NotImplementedError

            if from_info.scheme != "local":
                raise NotImplementedError

            logger.debug(
                "Uploading '{}' to '{}/{}'".format(
                    from_info.path, to_info.bucket, to_info.path
                )
            )

            if not name:
                name = os.path.basename(from_info.path)

            if not no_progress_bar:
                progress.update_target(name, 0, None)

            try:
                bucket = gs.bucket(to_info.bucket)
                blob = bucket.blob(to_info.path)
                blob.upload_from_filename(from_info.path)
            except Exception:
                msg = "failed to upload '{}' to '{}/{}'"
                logger.exception(
                    msg.format(from_info.path, to_info.bucket, to_info.path)
                )
                continue

            progress.finish_target(name)

    def download(
        self,
        from_infos,
        to_infos,
        tmp_infos,
        no_progress_bar=False,
        names=None,
        resume=False,
    ):
        names = self._verify_path_args(from_infos, to_infos, tmp_infos, names)

        gs = self.gs

<<<<<<< HEAD
        for to_info, from_info, tmp_info, name in zip(to_infos, from_infos, tmp_infos, names):
            if from_info["scheme"] != "gs":
=======
        for to_info, from_info, name in zip(to_infos, from_infos, names):
            if from_info.scheme != "gs":
>>>>>>> 3e461f8f
                raise NotImplementedError

            if to_info.scheme == "gs":
                self.copy(from_info, to_info, gs=gs)
                continue

<<<<<<< HEAD
            if to_info["scheme"] != "local" and tmp_info["scheme"] != "local":
                raise NotImplementedError

            msg = "Downloading '{}/{}' to '{}'".format(
                from_info["bucket"], from_info["path"], tmp_info["path"]
            )
            logger.debug(msg)

=======
            if to_info.scheme != "local":
                raise NotImplementedError

            msg = "Downloading '{}/{}' to '{}'".format(
                from_info.bucket, from_info.path, to_info.path
            )
            logger.debug(msg)

            tmp_file = tmp_fname(to_info.path)
>>>>>>> 3e461f8f
            if not name:
                name = os.path.basename(to_info.path)

            if not no_progress_bar:
                # percent_cb is not available for download_to_filename, so
                # lets at least update progress at pathpoints(start, finish)
                progress.update_target(name, 0, None)

            makedirs(os.path.dirname(to_info.path), exist_ok=True)

            try:
<<<<<<< HEAD
                bucket = gs.bucket(from_info["bucket"])
                blob = bucket.get_blob(from_info["path"])
                blob.download_to_filename(tmp_info["path"])
            except Exception:
                msg = "failed to download '{}/{}' to '{}'"
                logger.error(
                    msg.format(
                        from_info["bucket"], from_info["path"], tmp_info["path"]
                    )
                )
                continue

            os.rename(tmp_info["path"], to_info["path"])
=======
                bucket = gs.bucket(from_info.bucket)
                blob = bucket.get_blob(from_info.path)
                blob.download_to_filename(tmp_file)
            except Exception:
                msg = "failed to download '{}/{}' to '{}'"
                logger.exception(
                    msg.format(from_info.bucket, from_info.path, to_info.path)
                )
                continue

            move(tmp_file, to_info.path)
>>>>>>> 3e461f8f

            if not no_progress_bar:
                progress.finish_target(name)<|MERGE_RESOLUTION|>--- conflicted
+++ resolved
@@ -11,11 +11,7 @@
 except ImportError:
     storage = None
 
-<<<<<<< HEAD
-import dvc.logger as logger
-=======
-from dvc.utils import tmp_fname, move
->>>>>>> 3e461f8f
+from dvc.utils import move
 from dvc.utils.compat import urlparse, makedirs
 from dvc.remote.base import RemoteBASE
 from dvc.config import Config
@@ -117,13 +113,15 @@
         paths = self._list_paths(path_info.bucket, path_info.path)
         return any(path_info.path == path for path in paths)
 
-<<<<<<< HEAD
-    def upload(self, from_infos, to_infos, tmp_infos, names=None):
+    def upload(
+        self,
+        from_infos,
+        to_infos,
+        tmp_infos,
+        names=None,
+        no_progress_bar=False,
+    ):
         names = self._verify_path_args(to_infos, from_infos, tmp_infos, names)
-=======
-    def upload(self, from_infos, to_infos, names=None, no_progress_bar=False):
-        names = self._verify_path_args(to_infos, from_infos, names)
->>>>>>> 3e461f8f
 
         gs = self.gs
 
@@ -172,39 +170,24 @@
 
         gs = self.gs
 
-<<<<<<< HEAD
-        for to_info, from_info, tmp_info, name in zip(to_infos, from_infos, tmp_infos, names):
-            if from_info["scheme"] != "gs":
-=======
-        for to_info, from_info, name in zip(to_infos, from_infos, names):
+        for to_info, from_info, tmp_info, name in zip(
+            to_infos, from_infos, tmp_infos, names
+        ):
             if from_info.scheme != "gs":
->>>>>>> 3e461f8f
                 raise NotImplementedError
 
             if to_info.scheme == "gs":
                 self.copy(from_info, to_info, gs=gs)
                 continue
 
-<<<<<<< HEAD
-            if to_info["scheme"] != "local" and tmp_info["scheme"] != "local":
+            if to_info.scheme != "local" and tmp_info.scheme != "local":
                 raise NotImplementedError
 
             msg = "Downloading '{}/{}' to '{}'".format(
-                from_info["bucket"], from_info["path"], tmp_info["path"]
+                from_info.bucket, from_info.path, tmp_info.path
             )
             logger.debug(msg)
 
-=======
-            if to_info.scheme != "local":
-                raise NotImplementedError
-
-            msg = "Downloading '{}/{}' to '{}'".format(
-                from_info.bucket, from_info.path, to_info.path
-            )
-            logger.debug(msg)
-
-            tmp_file = tmp_fname(to_info.path)
->>>>>>> 3e461f8f
             if not name:
                 name = os.path.basename(to_info.path)
 
@@ -216,33 +199,17 @@
             makedirs(os.path.dirname(to_info.path), exist_ok=True)
 
             try:
-<<<<<<< HEAD
-                bucket = gs.bucket(from_info["bucket"])
-                blob = bucket.get_blob(from_info["path"])
-                blob.download_to_filename(tmp_info["path"])
+                bucket = gs.bucket(from_info.bucket)
+                blob = bucket.get_blob(from_info.path)
+                blob.download_to_filename(tmp_info.path)
             except Exception:
                 msg = "failed to download '{}/{}' to '{}'"
                 logger.error(
-                    msg.format(
-                        from_info["bucket"], from_info["path"], tmp_info["path"]
-                    )
+                    msg.format(from_info.bucket, from_info.path, tmp_info.path)
                 )
                 continue
 
-            os.rename(tmp_info["path"], to_info["path"])
-=======
-                bucket = gs.bucket(from_info.bucket)
-                blob = bucket.get_blob(from_info.path)
-                blob.download_to_filename(tmp_file)
-            except Exception:
-                msg = "failed to download '{}/{}' to '{}'"
-                logger.exception(
-                    msg.format(from_info.bucket, from_info.path, to_info.path)
-                )
-                continue
-
-            move(tmp_file, to_info.path)
->>>>>>> 3e461f8f
+            move(tmp_info.path, to_info.path)
 
             if not no_progress_bar:
                 progress.finish_target(name)