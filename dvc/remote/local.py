import errno
import logging
import os
import stat
from concurrent.futures import as_completed, ThreadPoolExecutor
from functools import partial

from funcy import concat

from shortuuid import uuid

from dvc.compat import fspath_py35
from dvc.exceptions import DvcException, DownloadError, UploadError
from dvc.path_info import PathInfo
from dvc.progress import Tqdm
from dvc.remote.base import (
    index_locked,
    RemoteBASE,
    STATUS_MAP,
    STATUS_DELETED,
    STATUS_MISSING,
    STATUS_NEW,
)
from dvc.remote.index import RemoteIndexNoop
from dvc.scheme import Schemes
from dvc.scm.tree import is_working_tree
from dvc.system import System
from dvc.utils import file_md5, relpath, tmp_fname
from dvc.utils.fs import copyfile, move, makedirs, remove, walk_files

logger = logging.getLogger(__name__)


class RemoteLOCAL(RemoteBASE):
    scheme = Schemes.LOCAL
    path_cls = PathInfo
    PARAM_CHECKSUM = "md5"
    PARAM_PATH = "path"
    TRAVERSE_PREFIX_LEN = 2
    INDEX_CLS = RemoteIndexNoop

    UNPACKED_DIR_SUFFIX = ".unpacked"

    DEFAULT_CACHE_TYPES = ["reflink", "copy"]

    CACHE_MODE = 0o444
    SHARED_MODE_MAP = {None: (0o644, 0o755), "group": (0o664, 0o775)}

    def __init__(self, repo, config):
        super().__init__(repo, config)
        self.cache_dir = config.get("url")
        self._dir_info = {}

    @property
    def state(self):
        return self.repo.state

    @property
    def cache_dir(self):
        return self.path_info.fspath if self.path_info else None

    @cache_dir.setter
    def cache_dir(self, value):
        self.path_info = PathInfo(value) if value else None

    @classmethod
    def supported(cls, config):
        return True

    def list_cache_paths(self, prefix=None, progress_callback=None):
        assert self.path_info is not None
        if prefix:
            path_info = self.path_info / prefix[:2]
        else:
            path_info = self.path_info
        if progress_callback:
            for path in walk_files(path_info):
                progress_callback()
                yield path
        else:
            yield from walk_files(path_info)

    def get(self, md5):
        if not md5:
            return None

        return self.checksum_to_path_info(md5).url

    def exists(self, path_info):
        assert is_working_tree(self.repo.tree)
        assert path_info.scheme == "local"
        return self.repo.tree.exists(fspath_py35(path_info))

    def makedirs(self, path_info):
        makedirs(path_info, exist_ok=True, mode=self._dir_mode)

    def already_cached(self, path_info):
        assert path_info.scheme in ["", "local"]

        current_md5 = self.get_checksum(path_info)

        if not current_md5:
            return False

        return not self.changed_cache(current_md5)

    def _verify_link(self, path_info, link_type):
        if link_type == "hardlink" and self.getsize(path_info) == 0:
            return

        super()._verify_link(path_info, link_type)

    def is_empty(self, path_info):
        path = path_info.fspath

        if self.isfile(path_info) and os.path.getsize(path) == 0:
            return True

        if self.isdir(path_info) and len(os.listdir(path)) == 0:
            return True

        return False

    @staticmethod
    def isfile(path_info):
        return os.path.isfile(fspath_py35(path_info))

    @staticmethod
    def isdir(path_info):
        return os.path.isdir(fspath_py35(path_info))

    def iscopy(self, path_info):
        return not (
            System.is_symlink(path_info) or System.is_hardlink(path_info)
        )

    @staticmethod
    def getsize(path_info):
        return os.path.getsize(fspath_py35(path_info))

    def walk_files(self, path_info):
        assert is_working_tree(self.repo.tree)

        for fname in self.repo.tree.walk_files(path_info):
            yield PathInfo(fname)

    def get_file_checksum(self, path_info):
        return file_md5(path_info)[0]

    def remove(self, path_info):
        if path_info.scheme != "local":
            raise NotImplementedError

        if self.exists(path_info):
            remove(path_info.fspath)

    def move(self, from_info, to_info, mode=None):
        if from_info.scheme != "local" or to_info.scheme != "local":
            raise NotImplementedError

        self.makedirs(to_info.parent)

        if mode is None:
            if self.isfile(from_info):
                mode = self._file_mode
            else:
                mode = self._dir_mode

        move(from_info, to_info, mode=mode)

    def copy(self, from_info, to_info):
        tmp_info = to_info.parent / tmp_fname(to_info.name)
        try:
            System.copy(from_info, tmp_info)
            os.chmod(fspath_py35(tmp_info), self._file_mode)
            os.rename(fspath_py35(tmp_info), fspath_py35(to_info))
        except Exception:
            self.remove(tmp_info)
            raise

    @staticmethod
    def symlink(from_info, to_info):
        System.symlink(from_info, to_info)

    @staticmethod
    def is_symlink(path_info):
        return System.is_symlink(path_info)

    def hardlink(self, from_info, to_info):
        # If there are a lot of empty files (which happens a lot in datasets),
        # and the cache type is `hardlink`, we might reach link limits and
        # will get something like: `too many links error`
        #
        # This is because all those empty files will have the same checksum
        # (i.e. 68b329da9893e34099c7d8ad5cb9c940), therefore, they will be
        # linked to the same file in the cache.
        #
        # From https://en.wikipedia.org/wiki/Hard_link
        #   * ext4 limits the number of hard links on a file to 65,000
        #   * Windows with NTFS has a limit of 1024 hard links on a file
        #
        # That's why we simply create an empty file rather than a link.
        if self.getsize(from_info) == 0:
            self.open(to_info, "w").close()

            logger.debug(
                "Created empty file: {src} -> {dest}".format(
                    src=str(from_info), dest=str(to_info)
                )
            )
            return

        System.hardlink(from_info, to_info)

    @staticmethod
    def is_hardlink(path_info):
        return System.is_hardlink(path_info)

    def reflink(self, from_info, to_info):
        tmp_info = to_info.parent / tmp_fname(to_info.name)
        System.reflink(from_info, tmp_info)
        # NOTE: reflink has its own separate inode, so you can set permissions
        # that are different from the source.
        os.chmod(fspath_py35(tmp_info), self._file_mode)
        os.rename(fspath_py35(tmp_info), fspath_py35(to_info))

    def cache_exists(self, checksums, jobs=None, name=None):
        return [
            checksum
            for checksum in Tqdm(
                checksums,
                unit="file",
                desc="Querying "
                + ("cache in " + name if name else "local cache"),
            )
            if not self.changed_cache_file(checksum)
        ]

    def _upload(
        self, from_file, to_info, name=None, no_progress_bar=False, **_kwargs
    ):
        makedirs(to_info.parent, exist_ok=True)

        tmp_file = tmp_fname(to_info)
        copyfile(
            from_file, tmp_file, name=name, no_progress_bar=no_progress_bar
        )
        os.rename(tmp_file, fspath_py35(to_info))

    def _download(
        self, from_info, to_file, name=None, no_progress_bar=False, **_kwargs
    ):
        copyfile(
            from_info, to_file, no_progress_bar=no_progress_bar, name=name
        )

    @staticmethod
    def open(path_info, mode="r", encoding=None):
        return open(fspath_py35(path_info), mode=mode, encoding=encoding)

    @index_locked
    def status(
        self,
        named_cache,
        remote,
        jobs=None,
        show_checksums=False,
        download=False,
    ):
        # Return flattened dict containing all status info
        dir_status, file_status, _ = self._status(
            named_cache,
            remote,
            jobs=jobs,
            show_checksums=show_checksums,
            download=download,
        )
        return dict(dir_status, **file_status)

    def _status(
        self,
        named_cache,
        remote,
        jobs=None,
        show_checksums=False,
        download=False,
    ):
        """Return a tuple of (dir_status_info, file_status_info, dir_mapping).

        dir_status_info contains status for .dir files, file_status_info
        contains status for all other files, and dir_mapping is a dict of
        {dir_path_info: set(file_path_info...)} which can be used to map
        a .dir file to its file contents.
        """
        logger.debug(
            "Preparing to collect status from {}".format(remote.path_info)
        )
        md5s = set(named_cache.scheme_keys(self.scheme))

        logger.debug("Collecting information from local cache...")
        local_exists = frozenset(
            self.cache_exists(md5s, jobs=jobs, name=self.cache_dir)
        )

        # This is a performance optimization. We can safely assume that,
        # if the resources that we want to fetch are already cached,
        # there's no need to check the remote storage for the existence of
        # those files.
        if download and local_exists == md5s:
            remote_exists = local_exists
        else:
            logger.debug("Collecting information from remote cache...")
            remote_exists = set()
            dir_md5s = set(named_cache.dir_keys(self.scheme))
            if dir_md5s:
                remote_exists.update(
                    self._indexed_dir_checksums(named_cache, remote, dir_md5s)
                )
                md5s.difference_update(remote_exists)
            if md5s:
                remote_exists.update(
                    remote.cache_exists(
                        md5s, jobs=jobs, name=str(remote.path_info)
                    )
                )
        return self._make_status(
            named_cache, remote, show_checksums, local_exists, remote_exists
        )

    def _make_status(
        self, named_cache, remote, show_checksums, local_exists, remote_exists
    ):
        def make_names(checksum, names):
            return {"name": checksum if show_checksums else " ".join(names)}

        dir_status = {}
        file_status = {}
        dir_paths = {}
        for checksum, item in named_cache[self.scheme].items():
            if item.children:
                dir_status[checksum] = make_names(checksum, item.names)
                file_status.update(
                    {
                        child_checksum: make_names(child_checksum, child.names)
                        for child_checksum, child in item.children.items()
                    }
                )
                dir_paths[remote.checksum_to_path_info(checksum)] = frozenset(
                    map(remote.checksum_to_path_info, item.child_keys())
                )
            else:
                file_status[checksum] = make_names(checksum, item.names)

        self._fill_statuses(dir_status, local_exists, remote_exists)
        self._fill_statuses(file_status, local_exists, remote_exists)

        self._log_missing_caches(dict(dir_status, **file_status))

        return dir_status, file_status, dir_paths

    def _indexed_dir_checksums(self, named_cache, remote, dir_md5s):
        # Validate our index by verifying all indexed .dir checksums
        # still exist on the remote
        indexed_dirs = set(remote.index.dir_checksums())
        indexed_dir_exists = set()
        if indexed_dirs:
            indexed_dir_exists.update(
                remote._cache_object_exists(indexed_dirs)
            )
            missing_dirs = indexed_dirs.difference(indexed_dir_exists)
            if missing_dirs:
                logger.debug(
                    "Remote cache missing indexed .dir checksums '{}', "
                    "clearing remote index".format(", ".join(missing_dirs))
                )
                remote.index.clear()

        # Check if non-indexed (new) dir checksums exist on remote
        dir_exists = dir_md5s.intersection(indexed_dir_exists)
        dir_exists.update(remote._cache_object_exists(dir_md5s - dir_exists))

        # If .dir checksum exists on the remote, assume directory contents
        # still exists on the remote
        for dir_checksum in dir_exists:
            file_checksums = list(
                named_cache.child_keys(self.scheme, dir_checksum)
            )
            if dir_checksum not in remote.index:
                logger.debug(
                    "Indexing new .dir '{}' with '{}' nested files".format(
                        dir_checksum, len(file_checksums)
                    )
                )
                remote.index.update([dir_checksum], file_checksums)
            yield dir_checksum
            yield from file_checksums

    @staticmethod
    def _fill_statuses(checksum_info_dir, local_exists, remote_exists):
        # Using sets because they are way faster for lookups
        local = set(local_exists)
        remote = set(remote_exists)

        for md5, info in checksum_info_dir.items():
            status = STATUS_MAP[(md5 in local, md5 in remote)]
            info["status"] = status

    def _get_plans(self, download, remote, status_info, status):
        cache = []
        path_infos = []
        names = []
        for md5, info in Tqdm(
            status_info.items(), desc="Analysing status", unit="file"
        ):
            if info["status"] == status:
                cache.append(self.checksum_to_path_info(md5))
                path_infos.append(remote.checksum_to_path_info(md5))
                names.append(info["name"])

        if download:
            to_infos = cache
            from_infos = path_infos
        else:
            to_infos = path_infos
            from_infos = cache

        return from_infos, to_infos, names

    def _process(
        self,
        named_cache,
        remote,
        jobs=None,
        show_checksums=False,
        download=False,
    ):
        logger.debug(
            "Preparing to {} '{}'".format(
                "download data from" if download else "upload data to",
                remote.path_info,
            )
        )

        if download:
            func = partial(
                remote.download,
                dir_mode=self._dir_mode,
                file_mode=self._file_mode,
            )
            status = STATUS_DELETED
            desc = "Downloading"
        else:
            func = remote.upload
            status = STATUS_NEW
            desc = "Uploading"

        if jobs is None:
            jobs = remote.JOBS

        dir_status, file_status, dir_paths = self._status(
            named_cache,
            remote,
            jobs=jobs,
            show_checksums=show_checksums,
            download=download,
        )

        dir_plans = self._get_plans(download, remote, dir_status, status)
        file_plans = self._get_plans(download, remote, file_status, status)

        if len(dir_plans[0]) + len(file_plans[0]) == 0:
            return 0

<<<<<<< HEAD
        with Tqdm(total=len(plans[0]), unit="file", desc=desc) as pbar:
            func = pbar.wrap_fn(func)
            if jobs > 1:
                with ThreadPoolExecutor(max_workers=jobs) as executor:
                    fails = sum(executor.map(func, *plans))
            else:
                fails = sum(map(func, *plans))
=======
        with ThreadPoolExecutor(max_workers=jobs) as executor:
            if download:
                fails = sum(executor.map(func, *dir_plans))
                fails += sum(executor.map(func, *file_plans))
            else:
                # for uploads, push files first, and any .dir files last

                file_futures = {}
                for from_info, to_info, name in zip(*file_plans):
                    file_futures[to_info] = executor.submit(
                        func, from_info, to_info, name
                    )
                dir_futures = {}
                for from_info, to_info, name in zip(*dir_plans):
                    wait_futures = {
                        future
                        for file_path, future in file_futures.items()
                        if file_path in dir_paths[to_info]
                    }
                    dir_futures[to_info] = executor.submit(
                        self._dir_upload,
                        func,
                        wait_futures,
                        from_info,
                        to_info,
                        name,
                    )
                fails = sum(
                    future.result()
                    for future in concat(
                        file_futures.values(), dir_futures.values()
                    )
                )
>>>>>>> e2981d27

        if fails:
            if download:
                remote.index.clear()
                raise DownloadError(fails)
            raise UploadError(fails)

        if not download:
            # index successfully pushed dirs
            for to_info, future in dir_futures.items():
                if future.result() == 0:
                    dir_checksum = remote.path_to_checksum(str(to_info))
                    file_checksums = list(
                        named_cache.child_keys(self.scheme, dir_checksum)
                    )
                    logger.debug(
                        "Indexing pushed dir '{}' with "
                        "'{}' nested files".format(
                            dir_checksum, len(file_checksums)
                        )
                    )
                    remote.index.update([dir_checksum], file_checksums)

        return len(dir_plans[0]) + len(file_plans[0])

    @staticmethod
    def _dir_upload(func, futures, from_info, to_info, name):
        for future in as_completed(futures):
            if future.result():
                # do not upload this .dir file if any file in this
                # directory failed to upload
                logger.debug(
                    "failed to upload full contents of '{}', "
                    "aborting .dir file upload".format(name)
                )
                logger.error(
                    "failed to upload '{}' to '{}'".format(from_info, to_info)
                )
                return 1
        return func(from_info, to_info, name)

    @index_locked
    def push(self, named_cache, remote, jobs=None, show_checksums=False):
        return self._process(
            named_cache,
            remote,
            jobs=jobs,
            show_checksums=show_checksums,
            download=False,
        )

    @index_locked
    def pull(self, named_cache, remote, jobs=None, show_checksums=False):
        return self._process(
            named_cache,
            remote,
            jobs=jobs,
            show_checksums=show_checksums,
            download=True,
        )

    @staticmethod
    def _log_missing_caches(checksum_info_dict):
        missing_caches = [
            (md5, info)
            for md5, info in checksum_info_dict.items()
            if info["status"] == STATUS_MISSING
        ]
        if missing_caches:
            missing_desc = "".join(
                "\nname: {}, md5: {}".format(info["name"], md5)
                for md5, info in missing_caches
            )
            msg = (
                "Some of the cache files do not exist neither locally "
                "nor on remote. Missing cache files: {}".format(missing_desc)
            )
            logger.warning(msg)

    def _unprotect_file(self, path):
        if System.is_symlink(path) or System.is_hardlink(path):
            logger.debug("Unprotecting '{}'".format(path))
            tmp = os.path.join(os.path.dirname(path), "." + uuid())

            # The operations order is important here - if some application
            # would access the file during the process of copyfile then it
            # would get only the part of file. So, at first, the file should be
            # copied with the temporary name, and then original file should be
            # replaced by new.
            copyfile(path, tmp, name="Unprotecting '{}'".format(relpath(path)))
            remove(path)
            os.rename(tmp, path)

        else:
            logger.debug(
                "Skipping copying for '{}', since it is not "
                "a symlink or a hardlink.".format(path)
            )

        os.chmod(path, self._file_mode)

    def _unprotect_dir(self, path):
        assert is_working_tree(self.repo.tree)

        for fname in self.repo.tree.walk_files(path):
            self._unprotect_file(fname)

    def unprotect(self, path_info):
        path = path_info.fspath
        if not os.path.exists(path):
            raise DvcException(
                "can't unprotect non-existing data '{}'".format(path)
            )

        if os.path.isdir(path):
            self._unprotect_dir(path)
        else:
            self._unprotect_file(path)

    def protect(self, path_info):
        path = fspath_py35(path_info)
        mode = self.CACHE_MODE

        try:
            os.chmod(path, mode)
        except OSError as exc:
            # There is nothing we need to do in case of a read-only file system
            if exc.errno == errno.EROFS:
                return

            # In shared cache scenario, we might not own the cache file, so we
            # need to check if cache file is already protected.
            if exc.errno not in [errno.EPERM, errno.EACCES]:
                raise

            actual = stat.S_IMODE(os.stat(path).st_mode)
            if actual != mode:
                raise

    def _get_unpacked_dir_path_info(self, checksum):
        info = self.checksum_to_path_info(checksum)
        return info.with_name(info.name + self.UNPACKED_DIR_SUFFIX)

    def _remove_unpacked_dir(self, checksum):
        path_info = self._get_unpacked_dir_path_info(checksum)
        self.remove(path_info)

    def _path_info_changed(self, path_info):
        if self.exists(path_info) and self.state.get(path_info):
            return False
        return True

    def _update_unpacked_dir(self, checksum):
        unpacked_dir_info = self._get_unpacked_dir_path_info(checksum)

        if not self._path_info_changed(unpacked_dir_info):
            return

        self.remove(unpacked_dir_info)

        try:
            dir_info = self.get_dir_cache(checksum)
            self._create_unpacked_dir(checksum, dir_info, unpacked_dir_info)
        except DvcException:
            logger.warning("Could not create '{}'".format(unpacked_dir_info))

            self.remove(unpacked_dir_info)

    def _create_unpacked_dir(self, checksum, dir_info, unpacked_dir_info):
        self.makedirs(unpacked_dir_info)

        for entry in Tqdm(dir_info, desc="Creating unpacked dir", unit="file"):
            entry_cache_info = self.checksum_to_path_info(
                entry[self.PARAM_CHECKSUM]
            )
            relative_path = entry[self.PARAM_RELPATH]
            # In shared cache mode some cache files might not be owned by the
            # user, so we need to use symlinks because, unless
            # /proc/sys/fs/protected_hardlinks is disabled, the user is not
            # allowed to create hardlinks to files that he doesn't own.
            link_types = ["hardlink", "symlink"]
            self._link(
                entry_cache_info, unpacked_dir_info / relative_path, link_types
            )

        self.state.save(unpacked_dir_info, checksum)

    def _changed_unpacked_dir(self, checksum):
        status_unpacked_dir_info = self._get_unpacked_dir_path_info(checksum)

        return not self.state.get(status_unpacked_dir_info)

    def _get_unpacked_dir_names(self, checksums):
        unpacked = set()
        for c in checksums:
            if self.is_dir_checksum(c):
                unpacked.add(c + self.UNPACKED_DIR_SUFFIX)
        return unpacked

    def is_protected(self, path_info):
        if not self.exists(path_info):
            return False

        mode = os.stat(fspath_py35(path_info)).st_mode

        return stat.S_IMODE(mode) == self.CACHE_MODE<|MERGE_RESOLUTION|>--- conflicted
+++ resolved
@@ -471,49 +471,41 @@
         if len(dir_plans[0]) + len(file_plans[0]) == 0:
             return 0
 
-<<<<<<< HEAD
         with Tqdm(total=len(plans[0]), unit="file", desc=desc) as pbar:
             func = pbar.wrap_fn(func)
-            if jobs > 1:
-                with ThreadPoolExecutor(max_workers=jobs) as executor:
-                    fails = sum(executor.map(func, *plans))
-            else:
-                fails = sum(map(func, *plans))
-=======
-        with ThreadPoolExecutor(max_workers=jobs) as executor:
-            if download:
-                fails = sum(executor.map(func, *dir_plans))
-                fails += sum(executor.map(func, *file_plans))
-            else:
-                # for uploads, push files first, and any .dir files last
-
-                file_futures = {}
-                for from_info, to_info, name in zip(*file_plans):
-                    file_futures[to_info] = executor.submit(
-                        func, from_info, to_info, name
+            with ThreadPoolExecutor(max_workers=jobs) as executor:
+                if download:
+                    fails = sum(executor.map(func, *dir_plans))
+                    fails += sum(executor.map(func, *file_plans))
+                else:
+                    # for uploads, push files first, and any .dir files last
+
+                    file_futures = {}
+                    for from_info, to_info, name in zip(*file_plans):
+                        file_futures[to_info] = executor.submit(
+                            func, from_info, to_info, name
+                        )
+                    dir_futures = {}
+                    for from_info, to_info, name in zip(*dir_plans):
+                        wait_futures = {
+                            future
+                            for file_path, future in file_futures.items()
+                            if file_path in dir_paths[to_info]
+                        }
+                        dir_futures[to_info] = executor.submit(
+                            self._dir_upload,
+                            func,
+                            wait_futures,
+                            from_info,
+                            to_info,
+                            name,
+                        )
+                    fails = sum(
+                        future.result()
+                        for future in concat(
+                            file_futures.values(), dir_futures.values()
+                        )
                     )
-                dir_futures = {}
-                for from_info, to_info, name in zip(*dir_plans):
-                    wait_futures = {
-                        future
-                        for file_path, future in file_futures.items()
-                        if file_path in dir_paths[to_info]
-                    }
-                    dir_futures[to_info] = executor.submit(
-                        self._dir_upload,
-                        func,
-                        wait_futures,
-                        from_info,
-                        to_info,
-                        name,
-                    )
-                fails = sum(
-                    future.result()
-                    for future in concat(
-                        file_futures.values(), dir_futures.values()
-                    )
-                )
->>>>>>> e2981d27
 
         if fails:
             if download:
