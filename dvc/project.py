--- conflicted
+++ resolved
@@ -307,12 +307,7 @@
                             overwrite=overwrite)
 
         self._check_output_duplication(stage.outs)
-<<<<<<< HEAD
-        self._check_circular_dependency(deps, outs)
-        self._check_argument_duplication(outs)
-=======
         self._check_circular_dependency(stage.deps, stage.outs)
->>>>>>> c4295fa0
 
         self._files_to_git_add = []
         with self.state:
