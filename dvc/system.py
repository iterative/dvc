import errno
import logging
import os
import platform

from dvc.compat import fspath
from dvc.exceptions import DvcException


logger = logging.getLogger(__name__)


class System(object):
    @staticmethod
    def is_unix():
        return os.name != "nt"

    @staticmethod
    def copy(src, dest):
        src, dest = fspath(src), fspath(dest)
        system = platform.system()
        if system == "Windows":
            import speedcopy

            return speedcopy.copyfile(src, dest)
        else:
            import shutil
            import sys

            if sys.version_info < (3, 8):
                # Importing the module monkey-patches shutil.copyfile
                import pyfastcopy  # noqa: F401

            return shutil.copyfile(src, dest)

    @staticmethod
    def hardlink(source, link_name):
        source, link_name = fspath(source), fspath(link_name)
        try:
            os.link(source, link_name)
        except OSError as exc:
            raise DvcException("failed to link") from exc

    @staticmethod
    def symlink(source, link_name):
        source, link_name = fspath(source), fspath(link_name)
        try:
            os.symlink(source, link_name)
        except OSError as exc:
            raise DvcException("failed to symlink") from exc

    @staticmethod
    def _reflink_darwin(src, dst):
        import ctypes

        LIBC = "libc.dylib"
        LIBC_FALLBACK = "/usr/lib/libSystem.dylib"
        try:
            clib = ctypes.CDLL(LIBC)
        except OSError as exc:
            logger.debug(
                "unable to access '{}' (errno '{}'). "
                "Falling back to '{}'.".format(LIBC, exc.errno, LIBC_FALLBACK)
            )
            if exc.errno != errno.ENOENT:
                raise
            # NOTE: trying to bypass System Integrity Protection (SIP)
            clib = ctypes.CDLL(LIBC_FALLBACK)

        if not hasattr(clib, "clonefile"):
            return -1

        clonefile = clib.clonefile
        clonefile.argtypes = [ctypes.c_char_p, ctypes.c_char_p, ctypes.c_int]
        clonefile.restype = ctypes.c_int

        return clonefile(
            ctypes.c_char_p(src.encode("utf-8")),
            ctypes.c_char_p(dst.encode("utf-8")),
            ctypes.c_int(0),
        )

    @staticmethod
    def _reflink_windows(src, dst):
        return -1

    @staticmethod
    def _reflink_linux(src, dst):
        import os
        import fcntl

        FICLONE = 0x40049409

        try:
            ret = 255
            with open(src, "r") as s, open(dst, "w+") as d:
                ret = fcntl.ioctl(d.fileno(), FICLONE, s.fileno())
        finally:
            if ret != 0:
                os.unlink(dst)

        return ret

    @staticmethod
    def reflink(source, link_name):
<<<<<<< HEAD
        from dvc.exceptions import DvcException
=======
        import platform
>>>>>>> b7f9e736

        source, link_name = fspath(source), fspath(link_name)

        system = platform.system()
        try:
            if system == "Windows":
                ret = System._reflink_windows(source, link_name)
            elif system == "Darwin":
                ret = System._reflink_darwin(source, link_name)
            elif system == "Linux":
                ret = System._reflink_linux(source, link_name)
            else:
                ret = -1
        except IOError:
            ret = -1

        if ret != 0:
            raise DvcException("reflink is not supported")

    @staticmethod
    def _getdirinfo(path):
        from collections import namedtuple
        from win32file import (
            CreateFileW,
            GetFileInformationByHandle,
            FILE_FLAG_BACKUP_SEMANTICS,
            FILE_FLAG_OPEN_REPARSE_POINT,
            FILE_SHARE_READ,
            OPEN_EXISTING,
        )

        # NOTE: use FILE_FLAG_OPEN_REPARSE_POINT to open symlink itself and not
        # the target See https://docs.microsoft.com/en-us/windows/desktop/api/
        # fileapi/nf-fileapi-createfilew#symbolic-link-behavior
        flags = FILE_FLAG_BACKUP_SEMANTICS | FILE_FLAG_OPEN_REPARSE_POINT

        hfile = CreateFileW(
            path, 0, FILE_SHARE_READ, None, OPEN_EXISTING, flags, None
        )

        # See BY_HANDLE_FILE_INFORMATION structure from fileapi.h
        Info = namedtuple(
            "BY_HANDLE_FILE_INFORMATION",
            [
                "dwFileAttributes",
                "ftCreationTime",
                "ftLastAccessTime",
                "ftLastWriteTime",
                "dwVolumeSerialNumber",
                "nFileSizeHigh",
                "nFileSizeLow",
                "nNumberOfLinks",
                "nFileIndexHigh",
                "nFileIndexLow",
            ],
        )

        return Info(*GetFileInformationByHandle(hfile))

    @staticmethod
    def inode(path):
        path = fspath(path)

        if System.is_unix():
            import ctypes

            inode = os.lstat(path).st_ino
            # NOTE: See https://bugs.python.org/issue29619 and
            # https://stackoverflow.com/questions/34643289/
            # pythons-os-stat-is-returning-wrong-inode-value
            inode = ctypes.c_ulong(inode).value
        else:
            # getdirinfo from ntfsutils works on both files and dirs
            info = System._getdirinfo(path)
            inode = abs(
                hash(
                    (
                        info.dwVolumeSerialNumber,
                        info.nFileIndexHigh,
                        info.nFileIndexLow,
                    )
                )
            )
        assert inode >= 0
        assert inode < 2 ** 64
        return inode

    @staticmethod
    def is_symlink(path):
        path = fspath(path)

        if System.is_unix():
            return os.path.islink(path)

        # https://docs.microsoft.com/en-us/windows/desktop/fileio/
        # file-attribute-constants
        from winnt import FILE_ATTRIBUTE_REPARSE_POINT

        if os.path.lexists(path):
            info = System._getdirinfo(path)
            return info.dwFileAttributes & FILE_ATTRIBUTE_REPARSE_POINT
        return False

    @staticmethod
    def is_hardlink(path):
        path = fspath(path)

        if System.is_unix():
            return os.stat(path).st_nlink > 1

        info = System._getdirinfo(path)
        return info.nNumberOfLinks > 1<|MERGE_RESOLUTION|>--- conflicted
+++ resolved
@@ -103,11 +103,7 @@
 
     @staticmethod
     def reflink(source, link_name):
-<<<<<<< HEAD
         from dvc.exceptions import DvcException
-=======
-        import platform
->>>>>>> b7f9e736
 
         source, link_name = fspath(source), fspath(link_name)
 
