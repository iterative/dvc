--- conflicted
+++ resolved
@@ -224,11 +224,6 @@
             )
 
         all_datapoints = []
-<<<<<<< HEAD
-        all_y_files, all_y_fields = list(zip(*ys))
-        all_y_fields = set(all_y_fields)
-        all_y_files = set(all_y_files)
-=======
         if ys:
             all_y_files, all_y_fields = list(zip(*ys))
             all_y_fields = set(all_y_fields)
@@ -236,7 +231,6 @@
         else:
             all_y_files = set()
             all_y_fields = set()
->>>>>>> 3c4e0e82
 
         # override to unified y field name if there are different y fields
         # also get common prefix to drop from field names
@@ -286,29 +280,14 @@
                         "They have to have same length."
                     )
 
-<<<<<<< HEAD
-            y_file_short = y_file.removeprefix(common_file_prefix).strip("/")
-            y_field_short = y_field.removeprefix(common_field_prefix).strip(
-                "/"
-            )
+            y_file_short = y_file[len(common_file_prefix) :].strip("/\\")
+            y_field_short = y_field[len(common_field_prefix) :].strip("/\\")
             _update_all(
                 datapoints,
                 update_dict={
                     f"{FIELD_PREFIX}revision": revision,
                     f"{FIELD_PREFIX}{FILENAME_FIELD}": y_file_short,
                     f"{FIELD_PREFIX}field": y_field_short,
-=======
-            y_file_short = y_file[len(common_file_prefix) :].strip("/\\")
-            y_field_short = y_field[len(common_field_prefix) :].strip("/\\")
-            _update_all(
-                datapoints,
-                update_dict={
-                    VERSION_FIELD: {
-                        "revision": revision,
-                        FILENAME_FIELD: y_file_short,
-                        "field": y_field_short,
-                    }
->>>>>>> 3c4e0e82
                 },
             )
 
