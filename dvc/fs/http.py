import logging
import os.path
import threading
from typing import Optional
from urllib.parse import urlparse

from funcy import cached_property, memoize, wrap_prop, wrap_with

from dvc import prompt
from dvc.exceptions import DvcException, HTTPError
from dvc.path_info import HTTPURLInfo
from dvc.progress import Tqdm
from dvc.scheme import Schemes

from .base import BaseFileSystem

logger = logging.getLogger(__name__)


@wrap_with(threading.Lock())
@memoize
def ask_password(host, user):
    return prompt.password(
        "Enter a password for "
        "host '{host}' user '{user}'".format(host=host, user=user)
    )


class HTTPFileSystem(BaseFileSystem):  # pylint:disable=abstract-method
    scheme = Schemes.HTTP
    PATH_CLS = HTTPURLInfo
    PARAM_CHECKSUM = "etag"
    CAN_TRAVERSE = False
    REQUIRES = {"requests": "requests"}

    SESSION_RETRIES = 5
    SESSION_BACKOFF_FACTOR = 0.1
    REQUEST_TIMEOUT = 60
    CHUNK_SIZE = 2 ** 16

    def __init__(self, **config):
        super().__init__(**config)

        self.user = config.get("user", None)

        self.auth = config.get("auth", None)
        self.custom_auth_header = config.get("custom_auth_header", None)
        self.password = config.get("password", None)
        self.ask_password = config.get("ask_password", False)
        self.headers = {}
        self.ssl_verify = config.get("ssl_verify", True)
        self.method = config.get("method", "POST")
        self.chunked_upload = config.get("chunked_upload", True)

    def _auth_method(self, url):
        from requests.auth import HTTPBasicAuth, HTTPDigestAuth

        if self.auth:
            if self.ask_password and self.password is None:
                self.password = ask_password(urlparse(url).hostname, self.user)
            if self.auth == "basic":
                return HTTPBasicAuth(self.user, self.password)
            if self.auth == "digest":
                return HTTPDigestAuth(self.user, self.password)
            if self.auth == "custom" and self.custom_auth_header:
                self.headers.update({self.custom_auth_header: self.password})
        return None

    def _generate_download_url(self, path_info):
        return path_info.url

    @wrap_prop(threading.Lock())
    @cached_property
    def _session(self):
        import requests
        from requests.adapters import HTTPAdapter
        from urllib3.util.retry import Retry

        session = requests.Session()

        session.verify = self.ssl_verify

        retries = Retry(
            total=self.SESSION_RETRIES,
            backoff_factor=self.SESSION_BACKOFF_FACTOR,
        )

        session.mount("http://", HTTPAdapter(max_retries=retries))
        session.mount("https://", HTTPAdapter(max_retries=retries))

        return session

    def request(self, method, url, **kwargs):
        import requests

        kwargs.setdefault("allow_redirects", True)
        kwargs.setdefault("timeout", self.REQUEST_TIMEOUT)

        try:
            res = self._session.request(
                method,
                url,
                auth=self._auth_method(url),
                headers=self.headers,
                **kwargs,
            )

            redirect_no_location = (
                kwargs["allow_redirects"]
                and res.status_code in (301, 302)
                and "location" not in res.headers
            )

            if redirect_no_location:
                # AWS s3 doesn't like to add a location header to its redirects
                # from https://s3.amazonaws.com/<bucket name>/* type URLs.
                # This should be treated as an error
                raise requests.exceptions.RequestException

            return res

        except requests.exceptions.RequestException:
            raise DvcException(f"could not perform a {method} request")

    def _head(self, url):
        response = self.request("HEAD", url)
        if response.ok:
            return response

        # Sometimes servers are configured to forbid HEAD requests
        # Context: https://github.com/iterative/dvc/issues/4131
        with self.request("GET", url, stream=True) as r:
            if r.ok or r.status_code == 404:
                return r

        return response

    def exists(self, path_info) -> bool:
        res = self._head(path_info.url)
        if res.status_code == 404:
            return False
        if bool(res):
            return True
        raise HTTPError(res.status_code, res.reason)

    def info(self, path_info):
        resp = self._head(path_info.url)
        etag = resp.headers.get("ETag") or resp.headers.get("Content-MD5")
        size = self._content_length(resp)
        return {"etag": etag, "size": size, "type": "file"}

<<<<<<< HEAD
    def _upload_fobj_chunked(self, fobj, to_info):
=======
    def _upload_fobj(self, fobj, to_info, **kwargs):
>>>>>>> d8b67f6f
        def chunks(fobj):
            while True:
                chunk = fobj.read(self.CHUNK_SIZE)
                if not chunk:
                    break
                yield chunk

        response = self.request(self.method, to_info.url, data=chunks(fobj))
        return response

    def _upload_fobj_not_chunked(self, fobj, to_info):
        return self.request(self.method, to_info.url, files={"file": fobj})

    def _upload_fobj(self, fobj, to_info):
        if self.chunked_upload:
            response = self._upload_fobj_chunked(fobj, to_info)
        else:
            response = self._upload_fobj_not_chunked(fobj, to_info)
        if response.status_code not in (200, 201):
            raise HTTPError(response.status_code, response.reason)

    def _download(self, from_info, to_file, name=None, no_progress_bar=False):
        response = self.request("GET", from_info.url, stream=True)
        if response.status_code != 200:
            raise HTTPError(response.status_code, response.reason)
        with open(to_file, "wb") as fd:
            with Tqdm.wrapattr(
                fd,
                "write",
                total=None
                if no_progress_bar
                else self._content_length(response),
                leave=False,
                desc=from_info.url if name is None else name,
                disable=no_progress_bar,
            ) as fd_wrapped:
                for chunk in response.iter_content(chunk_size=self.CHUNK_SIZE):
                    fd_wrapped.write(chunk)

    def _upload(
        self, from_file, to_info, name=None, no_progress_bar=False, **_kwargs
    ):
        with open(from_file, "rb") as fobj:
            self.upload_fobj(
                fobj,
                to_info,
                size=None if no_progress_bar else os.path.getsize(from_file),
                no_progress_bar=no_progress_bar,
                desc=name or to_info.url,
            )

    @staticmethod
    def _content_length(response) -> Optional[int]:
        res = response.headers.get("Content-Length")
        return int(res) if res else None<|MERGE_RESOLUTION|>--- conflicted
+++ resolved
@@ -149,11 +149,7 @@
         size = self._content_length(resp)
         return {"etag": etag, "size": size, "type": "file"}
 
-<<<<<<< HEAD
-    def _upload_fobj_chunked(self, fobj, to_info):
-=======
-    def _upload_fobj(self, fobj, to_info, **kwargs):
->>>>>>> d8b67f6f
+    def _upload_fobj_chunked(self, fobj, to_info, **kwargs):
         def chunks(fobj):
             while True:
                 chunk = fobj.read(self.CHUNK_SIZE)
