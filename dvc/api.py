--- conflicted
+++ resolved
@@ -13,21 +13,6 @@
 from dvc.path_info import PathInfo
 from dvc.repo import Repo
 
-<<<<<<< HEAD
-class UrlNotDvcRepoError(DvcException):
-    """Thrown if the given URL is not a DVC repository."""
-=======
-
-def get_url(path, repo=None, rev=None, remote=None):
-    """
-    Returns the URL to the storage location of a data file or directory tracked
-    in a DVC repo. For Git repos, HEAD is used unless a rev argument is
-    supplied. The default remote is tried unless a remote argument is supplied.
->>>>>>> fba94a45
-
-    Raises OutputNotFoundError if the file is not a dvc-tracked file.
-
-<<<<<<< HEAD
 
 def get_url(path, repo=None, rev=None, remote=None):
     """
@@ -35,41 +20,27 @@
     in a DVC repo. For Git repos, HEAD is used unless a rev argument is
     supplied. The default remote is tried unless a remote argument is supplied.
 
-    Raises UrlNotDvcRepoError if repo is not a DVC project.
+    Raises OutputNotFoundError if the file is not a tracked by DVC.
 
-=======
->>>>>>> fba94a45
     NOTE: This function does not check for the actual existence of the file or
     directory in the remote storage.
     """
     with _make_repo(repo, rev=rev) as _repo:
-<<<<<<< HEAD
-        if not isinstance(_repo, Repo):
-            raise UrlNotDvcRepoError(_repo.url)
-        out = _repo.find_out_by_relpath(path)
-        remote_obj = _repo.cloud.get_remote(remote)
-        return str(remote_obj.checksum_to_path_info(out.checksum))
-=======
         path_info = PathInfo(_repo.root_dir) / path
         with reraise(FileNotFoundError, PathMissingError(path, repo)):
             metadata = _repo.repo_tree.metadata(path_info)
 
         if not metadata.is_dvc:
             raise OutputNotFoundError(path, repo)
->>>>>>> fba94a45
 
         cloud = metadata.repo.cloud
         hash_info = _repo.repo_tree.get_hash(path_info)
         return cloud.get_url_for(remote, checksum=hash_info.value)
 
-<<<<<<< HEAD
-def open(path, repo=None, rev=None, remote=None, mode="r", encoding=None):
-=======
 
 def open(  # noqa, pylint: disable=redefined-builtin
     path, repo=None, rev=None, remote=None, mode="r", encoding=None
 ):
->>>>>>> fba94a45
     """
     Open file in the supplied path tracked in a repo (both DVC projects and
     plain Git repos are supported). For Git repos, HEAD is used unless a rev
@@ -136,9 +107,6 @@
         except NotDvcRepoError:
             pass  # fallthrough to external_repo
     with external_repo(url=repo_url, rev=rev) as repo:
-<<<<<<< HEAD
-        yield repo
-=======
         yield repo
 
 
@@ -170,5 +138,4 @@
         fobj.flush()
         os.fsync(fobj.fileno())
     while os.path.exists(signal_file):
-        sleep(1)
->>>>>>> fba94a45
+        sleep(1)