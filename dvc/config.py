--- conflicted
+++ resolved
@@ -208,156 +208,6 @@
     CONFIG = "config"
     CONFIG_LOCAL = "config.local"
 
-<<<<<<< HEAD
-    CREDENTIALPATH = "credentialpath"
-
-    LEVEL_LOCAL = 0
-    LEVEL_REPO = 1
-    LEVEL_GLOBAL = 2
-    LEVEL_SYSTEM = 3
-
-    SECTION_CORE = "core"
-    SECTION_CORE_REMOTE = "remote"
-    SECTION_CORE_INTERACTIVE = "interactive"
-    SECTION_CORE_ANALYTICS = "analytics"
-    SECTION_CORE_CHECKSUM_JOBS = "checksum_jobs"
-    SECTION_CORE_HARDLINK_LOCK = "hardlink_lock"
-
-    SECTION_CACHE = "cache"
-    SECTION_CACHE_DIR = "dir"
-    SECTION_CACHE_TYPE = "type"
-    SECTION_CACHE_PROTECTED = "protected"
-    SECTION_CACHE_SHARED = "shared"
-    SECTION_CACHE_SHARED_SCHEMA = All(Lower, Choices("group"))
-    SECTION_CACHE_LOCAL = "local"
-    SECTION_CACHE_S3 = "s3"
-    SECTION_CACHE_GS = "gs"
-    SECTION_CACHE_SSH = "ssh"
-    SECTION_CACHE_HDFS = "hdfs"
-    SECTION_CACHE_AZURE = "azure"
-    SECTION_CACHE_SLOW_LINK_WARNING = "slow_link_warning"
-    SECTION_CACHE_SCHEMA = {
-        SECTION_CACHE_LOCAL: str,
-        SECTION_CACHE_S3: str,
-        SECTION_CACHE_GS: str,
-        SECTION_CACHE_HDFS: str,
-        SECTION_CACHE_SSH: str,
-        SECTION_CACHE_AZURE: str,
-        SECTION_CACHE_DIR: str,
-        SECTION_CACHE_TYPE: supported_cache_type,
-        Optional(SECTION_CACHE_PROTECTED, default=False): Bool,
-        SECTION_CACHE_SHARED: SECTION_CACHE_SHARED_SCHEMA,
-        PRIVATE_CWD: str,
-        Optional(SECTION_CACHE_SLOW_LINK_WARNING, default=True): Bool,
-    }
-
-    SECTION_CORE_SCHEMA = {
-        SECTION_CORE_REMOTE: Lower,
-        Optional(SECTION_CORE_INTERACTIVE, default=False): Bool,
-        Optional(SECTION_CORE_ANALYTICS, default=True): Bool,
-        SECTION_CORE_CHECKSUM_JOBS: All(Coerce(int), Range(1)),
-        Optional(SECTION_CORE_HARDLINK_LOCK, default=False): Bool,
-    }
-
-    # aws specific options
-    SECTION_AWS_CREDENTIALPATH = CREDENTIALPATH
-    SECTION_AWS_ENDPOINT_URL = "endpointurl"
-    SECTION_AWS_LIST_OBJECTS = "listobjects"
-    SECTION_AWS_REGION = "region"
-    SECTION_AWS_PROFILE = "profile"
-    SECTION_AWS_USE_SSL = "use_ssl"
-    SECTION_AWS_SSE = "sse"
-    SECTION_AWS_ACL = "acl"
-    SECTION_AWS_GRANT_READ = "grant_read"
-    SECTION_AWS_GRANT_READ_ACP = "grant_read_acp"
-    SECTION_AWS_GRANT_WRITE_ACP = "grant_write_acp"
-    SECTION_AWS_GRANT_FULL_CONTROL = "grant_full_control"
-
-    # gcp specific options
-    SECTION_GCP_CREDENTIALPATH = CREDENTIALPATH
-    SECTION_GCP_PROJECTNAME = "projectname"
-
-    # azure specific option
-    SECTION_AZURE_CONNECTION_STRING = "connection_string"
-
-    # Alibabacloud oss options
-    SECTION_OSS_ACCESS_KEY_ID = "oss_key_id"
-    SECTION_OSS_ACCESS_KEY_SECRET = "oss_key_secret"
-    SECTION_OSS_ENDPOINT = "oss_endpoint"
-
-    # GDrive options
-    SECTION_GDRIVE_CLIENT_ID = "gdrive_client_id"
-    SECTION_GDRIVE_CLIENT_SECRET = "gdrive_client_secret"
-    SECTION_GDRIVE_USER_CREDENTIALS_FILE = "gdrive_user_credentials_file"
-
-    SECTION_REMOTE_CHECKSUM_JOBS = "checksum_jobs"
-    SECTION_REMOTE_REGEX = r'^\s*remote\s*"(?P<name>.*)"\s*$'
-    SECTION_REMOTE_FMT = 'remote "{}"'
-    SECTION_REMOTE_URL = "url"
-    SECTION_REMOTE_USER = "user"
-    SECTION_REMOTE_PORT = "port"
-    SECTION_REMOTE_KEY_FILE = "keyfile"
-    SECTION_REMOTE_TIMEOUT = "timeout"
-    SECTION_REMOTE_PASSWORD = "password"
-    SECTION_REMOTE_ASK_PASSWORD = "ask_password"
-    SECTION_REMOTE_GSS_AUTH = "gss_auth"
-    SECTION_REMOTE_NO_TRAVERSE = "no_traverse"
-    SECTION_REMOTE_VERIFY = "verify"
-    SECTION_REMOTE_SCHEMA = {
-        Required(SECTION_REMOTE_URL): str,
-        SECTION_AWS_REGION: str,
-        SECTION_AWS_PROFILE: str,
-        SECTION_AWS_CREDENTIALPATH: str,
-        SECTION_AWS_ENDPOINT_URL: str,
-        Optional(SECTION_AWS_LIST_OBJECTS, default=False): Bool,
-        Optional(SECTION_AWS_USE_SSL, default=True): Bool,
-        SECTION_AWS_SSE: str,
-        SECTION_AWS_ACL: str,
-        SECTION_AWS_GRANT_READ: str,
-        SECTION_AWS_GRANT_READ_ACP: str,
-        SECTION_AWS_GRANT_WRITE_ACP: str,
-        SECTION_AWS_GRANT_FULL_CONTROL: str,
-        SECTION_GCP_PROJECTNAME: str,
-        SECTION_CACHE_TYPE: supported_cache_type,
-        Optional(SECTION_CACHE_PROTECTED, default=False): Bool,
-        SECTION_REMOTE_CHECKSUM_JOBS: All(Coerce(int), Range(1)),
-        SECTION_REMOTE_USER: str,
-        SECTION_REMOTE_PORT: Coerce(int),
-        SECTION_REMOTE_KEY_FILE: str,
-        SECTION_REMOTE_TIMEOUT: Coerce(int),
-        SECTION_REMOTE_PASSWORD: str,
-        SECTION_REMOTE_ASK_PASSWORD: Bool,
-        SECTION_REMOTE_GSS_AUTH: Bool,
-        SECTION_AZURE_CONNECTION_STRING: str,
-        SECTION_OSS_ACCESS_KEY_ID: str,
-        SECTION_OSS_ACCESS_KEY_SECRET: str,
-        SECTION_OSS_ENDPOINT: str,
-        SECTION_GDRIVE_CLIENT_ID: str,
-        SECTION_GDRIVE_CLIENT_SECRET: str,
-        SECTION_GDRIVE_USER_CREDENTIALS_FILE: str,
-        PRIVATE_CWD: str,
-        SECTION_REMOTE_NO_TRAVERSE: Bool,
-        SECTION_REMOTE_VERIFY: Bool,
-    }
-
-    SECTION_STATE = "state"
-    SECTION_STATE_ROW_LIMIT = "row_limit"
-    SECTION_STATE_ROW_CLEANUP_QUOTA = "row_cleanup_quota"
-    SECTION_STATE_SCHEMA = {
-        SECTION_STATE_ROW_LIMIT: All(Coerce(int), Range(1)),
-        SECTION_STATE_ROW_CLEANUP_QUOTA: All(Coerce(int), Range(0, 100)),
-    }
-
-    SCHEMA = {
-        Optional(SECTION_CORE, default={}): SECTION_CORE_SCHEMA,
-        Match(SECTION_REMOTE_REGEX): SECTION_REMOTE_SCHEMA,
-        Optional(SECTION_CACHE, default={}): SECTION_CACHE_SCHEMA,
-        Optional(SECTION_STATE, default={}): SECTION_STATE_SCHEMA,
-    }
-    COMPILED_SCHEMA = Schema(SCHEMA)
-
-=======
->>>>>>> bab07803
     def __init__(self, dvc_dir=None, validate=True):
         self.dvc_dir = dvc_dir
 
