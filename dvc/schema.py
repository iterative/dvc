from collections.abc import Mapping

from voluptuous import Any, Optional, Required, Schema

from dvc import dependency, output
from dvc.annotations import ANNOTATION_SCHEMA, ARTIFACT_SCHEMA
from dvc.output import (
    CHECKSUMS_SCHEMA,
    CLOUD_SCHEMA,
    DIR_FILES_SCHEMA,
    META_SCHEMA,
    Output,
)
from dvc.parsing import DO_KWD, FOREACH_KWD, VARS_KWD
from dvc.parsing.versions import SCHEMA_KWD, lockfile_version_schema
from dvc.stage.params import StageParams

STAGES = "stages"
SINGLE_STAGE_SCHEMA = {
    StageParams.PARAM_MD5: output.CHECKSUM_SCHEMA,
    StageParams.PARAM_CMD: Any(str, list, None),
    StageParams.PARAM_WDIR: Any(str, None),
    StageParams.PARAM_DEPS: Any([dependency.SCHEMA], None),
    StageParams.PARAM_OUTS: Any([output.SCHEMA], None),
    StageParams.PARAM_LOCKED: bool,  # backward compatibility
    StageParams.PARAM_FROZEN: bool,
    StageParams.PARAM_META: object,
    StageParams.PARAM_ALWAYS_CHANGED: bool,
    StageParams.PARAM_DESC: str,
}

DATA_SCHEMA = {
    **CHECKSUMS_SCHEMA,
    **META_SCHEMA,
    Required("path"): str,
    Output.PARAM_CLOUD: CLOUD_SCHEMA,
    Output.PARAM_FILES: [DIR_FILES_SCHEMA],
}
LOCK_FILE_STAGE_SCHEMA = {
    Required(StageParams.PARAM_CMD): Any(str, list),
    StageParams.PARAM_DEPS: [DATA_SCHEMA],
    StageParams.PARAM_PARAMS: {str: {str: object}},
    StageParams.PARAM_OUTS: [DATA_SCHEMA],
}

LOCKFILE_STAGES_SCHEMA = {str: LOCK_FILE_STAGE_SCHEMA}

LOCKFILE_V1_SCHEMA = LOCKFILE_STAGES_SCHEMA
LOCKFILE_V2_SCHEMA = {
    STAGES: LOCKFILE_STAGES_SCHEMA,
    Required(SCHEMA_KWD): lockfile_version_schema,
}

OUT_PSTAGE_DETAILED_SCHEMA = {
    str: {
        **ANNOTATION_SCHEMA,  # type: ignore[arg-type]
        Output.PARAM_CACHE: bool,
        Output.PARAM_PERSIST: bool,
        Output.PARAM_CHECKPOINT: bool,
        Output.PARAM_REMOTE: str,
        Output.PARAM_PUSH: bool,
    }
}

PLOTS = "plots"
PLOT_PROPS = {
    Output.PARAM_PLOT_TEMPLATE: str,
    Output.PARAM_PLOT_X: str,
    Output.PARAM_PLOT_Y: str,
    Output.PARAM_PLOT_X_LABEL: str,
    Output.PARAM_PLOT_Y_LABEL: str,
    Output.PARAM_PLOT_TITLE: str,
    Output.PARAM_PLOT_HEADER: bool,
}
PLOT_PROPS_SCHEMA = {**OUT_PSTAGE_DETAILED_SCHEMA[str], **PLOT_PROPS}
PLOT_PSTAGE_SCHEMA = {str: Any(PLOT_PROPS_SCHEMA, [PLOT_PROPS_SCHEMA])}

PARAM_PSTAGE_NON_DEFAULT_SCHEMA = {str: [str]}

VARS_SCHEMA = [str, dict]

STAGE_DEFINITION = {
    Required(StageParams.PARAM_CMD): Any(str, list),
    Optional(StageParams.PARAM_WDIR): str,
    Optional(StageParams.PARAM_DEPS): Any({str: str}, [str]),
    Optional(StageParams.PARAM_PARAMS): [Any(str, dict)],
    Optional(VARS_KWD): VARS_SCHEMA,
    Optional(StageParams.PARAM_FROZEN): bool,
    Optional(StageParams.PARAM_META): object,
    Optional(StageParams.PARAM_DESC): str,
    Optional(StageParams.PARAM_ALWAYS_CHANGED): bool,
<<<<<<< HEAD
    Optional(StageParams.PARAM_OUTS): Any(
        {str: Any(str, OUT_PSTAGE_DETAILED_SCHEMA)},
        [Any(str, OUT_PSTAGE_DETAILED_SCHEMA)],
    ),
    Optional(StageParams.PARAM_METRICS): [
        Any(str, OUT_PSTAGE_DETAILED_SCHEMA)
    ],
=======
    Optional(StageParams.PARAM_OUTS): [Any(str, OUT_PSTAGE_DETAILED_SCHEMA)],
    Optional(StageParams.PARAM_METRICS): [Any(str, OUT_PSTAGE_DETAILED_SCHEMA)],
>>>>>>> e93e8f05
    Optional(StageParams.PARAM_PLOTS): [Any(str, PLOT_PSTAGE_SCHEMA)],
}


def either_or(primary, fallback, fallback_includes=None):
    def validator(data):
        schema = primary
        if isinstance(data, Mapping) and set(fallback_includes or []) & data.keys():
            schema = fallback
        return Schema(schema)(data)

    return validator


PLOT_DEFINITION = {
    Output.PARAM_PLOT_X: Any(str, {str: str}),
    Output.PARAM_PLOT_Y: Any(str, [str], {str: Any(str, [str])}),
    Output.PARAM_PLOT_X_LABEL: str,
    Output.PARAM_PLOT_Y_LABEL: str,
    Output.PARAM_PLOT_TITLE: str,
    Output.PARAM_PLOT_TEMPLATE: str,
}
SINGLE_PLOT_SCHEMA = {str: Any(PLOT_DEFINITION, None)}
ARTIFACTS = "artifacts"
SINGLE_ARTIFACT_SCHEMA = Schema({str: ARTIFACT_SCHEMA})
ARTIFACTS_SCHEMA = Any(str, SINGLE_ARTIFACT_SCHEMA)
FOREACH_IN = {
    Required(FOREACH_KWD): Any(dict, list, str),
    Required(DO_KWD): STAGE_DEFINITION,
}
SINGLE_PIPELINE_STAGE_SCHEMA = {
    str: either_or(STAGE_DEFINITION, FOREACH_IN, [FOREACH_KWD, DO_KWD])
}
MULTI_STAGE_SCHEMA = {
    PLOTS: Any(SINGLE_PLOT_SCHEMA, [Any(str, SINGLE_PLOT_SCHEMA)]),
    STAGES: SINGLE_PIPELINE_STAGE_SCHEMA,
    VARS_KWD: VARS_SCHEMA,
    StageParams.PARAM_PARAMS: [str],
    StageParams.PARAM_METRICS: [str],
    ARTIFACTS: ARTIFACTS_SCHEMA,
}

COMPILED_SINGLE_STAGE_SCHEMA = Schema(SINGLE_STAGE_SCHEMA)
COMPILED_MULTI_STAGE_SCHEMA = Schema(MULTI_STAGE_SCHEMA)
COMPILED_LOCK_FILE_STAGE_SCHEMA = Schema(LOCK_FILE_STAGE_SCHEMA)
COMPILED_LOCKFILE_V1_SCHEMA = Schema(LOCKFILE_V1_SCHEMA)
COMPILED_LOCKFILE_V2_SCHEMA = Schema(LOCKFILE_V2_SCHEMA)<|MERGE_RESOLUTION|>--- conflicted
+++ resolved
@@ -89,18 +89,11 @@
     Optional(StageParams.PARAM_META): object,
     Optional(StageParams.PARAM_DESC): str,
     Optional(StageParams.PARAM_ALWAYS_CHANGED): bool,
-<<<<<<< HEAD
     Optional(StageParams.PARAM_OUTS): Any(
         {str: Any(str, OUT_PSTAGE_DETAILED_SCHEMA)},
         [Any(str, OUT_PSTAGE_DETAILED_SCHEMA)],
     ),
-    Optional(StageParams.PARAM_METRICS): [
-        Any(str, OUT_PSTAGE_DETAILED_SCHEMA)
-    ],
-=======
-    Optional(StageParams.PARAM_OUTS): [Any(str, OUT_PSTAGE_DETAILED_SCHEMA)],
     Optional(StageParams.PARAM_METRICS): [Any(str, OUT_PSTAGE_DETAILED_SCHEMA)],
->>>>>>> e93e8f05
     Optional(StageParams.PARAM_PLOTS): [Any(str, PLOT_PSTAGE_SCHEMA)],
 }
 
