<<<<<<< HEAD
import filecmp
import os
import shutil
import pytest

from dvc.exceptions import UpdateWithRevNotPossibleError
from dvc.external_repo import clean_repos
from dvc.repo import Repo
from dvc.compat import fspath
=======
import pytest

from dvc.stage import Stage
from dvc.compat import fspath
from dvc.external_repo import clean_repos
>>>>>>> 0be0931f


@pytest.mark.parametrize("cached", [True, False])
def test_update_import(tmp_dir, dvc, erepo_dir, cached):
    old_rev = None
    with erepo_dir.branch("branch", new=True), erepo_dir.chdir():
        gen = erepo_dir.dvc_gen if cached else erepo_dir.scm_gen
        gen("version", "branch", "add version file")
        old_rev = erepo_dir.scm.get_rev()

    stage = dvc.imp(fspath(erepo_dir), "version", "version", rev="branch")

    imported = tmp_dir / "version"
    assert imported.is_file()
    assert imported.read_text() == "branch"
    assert stage.deps[0].def_repo == {
        "url": fspath(erepo_dir),
        "rev": "branch",
        "rev_lock": old_rev,
    }

    new_rev = None
    with erepo_dir.branch("branch", new=False), erepo_dir.chdir():
        gen = erepo_dir.dvc_gen if cached else erepo_dir.scm_gen
        gen("version", "updated", "update version content")
        new_rev = erepo_dir.scm.get_rev()

    assert old_rev != new_rev

    # Caching in external repos doesn't see upstream updates within single
    # cli call, so we need to clean the caches to see the changes.
    clean_repos()

    assert dvc.status([stage.path]) == {}
    dvc.update(stage.path)
    assert dvc.status([stage.path]) == {}

    assert imported.is_file()
    assert imported.read_text() == "updated"

    stage = Stage.load(dvc, stage.path)
    assert stage.deps[0].def_repo == {
        "url": fspath(erepo_dir),
        "rev": "branch",
        "rev_lock": new_rev,
    }


def test_update_import_url(tmp_dir, dvc, tmp_path_factory):
    import_src = tmp_path_factory.mktemp("import_url_source")
    src = import_src / "file"
    src.write_text("file content")

    dst = tmp_dir / "imported_file"
    stage = dvc.imp_url(fspath(src), fspath(dst))

    assert dst.is_file()
    assert dst.read_text() == "file content"

    # update data
    src.write_text("updated file content")

    assert dvc.status([stage.path]) == {}
    dvc.update(stage.path)
    assert dvc.status([stage.path]) == {}

<<<<<<< HEAD
    assert os.path.exists(dst)
    assert os.path.isfile(dst)
    assert filecmp.cmp(src, dst, shallow=False)


def test_update_rev(tmp_dir, dvc, erepo_dir, monkeypatch):
    with monkeypatch.context() as m:
        m.chdir(fspath(erepo_dir))
        erepo_dir.scm.checkout("new_branch", create_new=True)
        erepo_dir.dvc_gen("foo", "foo content", commit="create foo on branch")
        erepo_dir.scm.checkout("master")
        erepo_dir.scm.checkout("new_branch_2", create_new=True)
        erepo_dir.dvc_gen(
            "foo", "foo content 2", commit="create foo on branch"
        )
        erepo_dir.scm.checkout("master")

    stage = dvc.imp(fspath(erepo_dir), "foo", "foo_imported", rev="new_branch")
    dvc.update(stage.path, rev="new_branch_2")

    assert (tmp_dir / "foo_imported").read_text() == "foo content 2"


def test_update_rev_non_git_failure(repo_dir, dvc_repo):
    src = "file"
    dst = src + "_imported"

    shutil.copyfile(repo_dir.FOO, src)

    stage = dvc_repo.imp_url(src, dst)

    with pytest.raises(UpdateWithRevNotPossibleError):
        dvc_repo.update(stage.path, rev="dev")
=======
    assert dst.is_file()
    assert dst.read_text() == "updated file content"
>>>>>>> 0be0931f
<|MERGE_RESOLUTION|>--- conflicted
+++ resolved
@@ -1,4 +1,3 @@
-<<<<<<< HEAD
 import filecmp
 import os
 import shutil
@@ -8,13 +7,7 @@
 from dvc.external_repo import clean_repos
 from dvc.repo import Repo
 from dvc.compat import fspath
-=======
-import pytest
-
 from dvc.stage import Stage
-from dvc.compat import fspath
-from dvc.external_repo import clean_repos
->>>>>>> 0be0931f
 
 
 @pytest.mark.parametrize("cached", [True, False])
@@ -81,10 +74,8 @@
     dvc.update(stage.path)
     assert dvc.status([stage.path]) == {}
 
-<<<<<<< HEAD
-    assert os.path.exists(dst)
-    assert os.path.isfile(dst)
-    assert filecmp.cmp(src, dst, shallow=False)
+    assert dst.is_file()
+    assert dst.read_text() == "updated file content"
 
 
 def test_update_rev(tmp_dir, dvc, erepo_dir, monkeypatch):
@@ -114,8 +105,4 @@
     stage = dvc_repo.imp_url(src, dst)
 
     with pytest.raises(UpdateWithRevNotPossibleError):
-        dvc_repo.update(stage.path, rev="dev")
-=======
-    assert dst.is_file()
-    assert dst.read_text() == "updated file content"
->>>>>>> 0be0931f
+        dvc_repo.update(stage.path, rev="dev")