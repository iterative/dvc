import os
from copy import deepcopy
from textwrap import dedent

import pytest
from funcy import first

from dvc import stage as stage_module
from dvc.render.utils import get_files

LIVE_SCRIPT = dedent(
    """
        import dvclive
        import sys
        r = 2
        for i in range(r):
           dvclive.log("loss", 1-i/r)
           dvclive.log("accuracy", i/r)
           dvclive.next_step()"""
)

LIVE_CHECKPOINT_SCRIPT = dedent(
    """
            import os
            import dvclive

            def read(path):
                value=0
                if os.path.exists(path):
                    with open(path, 'r') as fobj:
                        try:
                            value = int(fobj.read())
                        except ValueError:
                            pass
                return value

            def dump(value, path):
                with open(path, "w") as fobj:
                    fobj.write(str(value))

            r = 3
            checkpoint_file = "checkpoint"

            value = read(checkpoint_file)
            for i in range(1,r):
                m = i + value
                dump(m, checkpoint_file)

                dvclive.log("metric1", m)
                dvclive.log("metric2", m * 2)
                dvclive.next_step()"""
)


@pytest.fixture
def live_stage(tmp_dir, scm, dvc, mocker):
    try:
        import dvclive  # noqa, pylint:disable=unused-import
    except ImportError:
        pytest.skip("no dvclive")

    mocker.patch("dvc.stage.run.Monitor.AWAIT", 0.01)

    def make(
        summary=True,
        html=True,
        live=None,
        live_no_cache=None,
        code=LIVE_SCRIPT,
    ):
        assert bool(live) != bool(live_no_cache)
        tmp_dir.gen("train.py", code)
        tmp_dir.gen("params.yaml", "foo: 1")
        stage = dvc.run(
            cmd="python train.py",
            params=["foo"],
            deps=["train.py"],
            name="live_stage",
            live=live,
            live_no_cache=live_no_cache,
            live_no_summary=not summary,
            live_no_html=not html,
        )

        scm.add(["dvc.yaml", "dvc.lock", "train.py", "params.yaml"])
        scm.commit("initial: live_stage")
        return stage

    yield make


@pytest.mark.parametrize("html", (True, False))
@pytest.mark.parametrize("summary", (True, False))
def test_export_config(tmp_dir, dvc, mocker, live_stage, summary, html):
    run_spy = mocker.spy(stage_module.run, "_run")
    live_stage(summary=summary, html=html, live="logs")

    assert run_spy.call_count == 1
    _, kwargs = run_spy.call_args

    assert "DVCLIVE_PATH" in kwargs["env"]
    assert kwargs["env"]["DVCLIVE_PATH"] == "logs"

    assert "DVCLIVE_SUMMARY" in kwargs["env"]
    assert kwargs["env"]["DVCLIVE_SUMMARY"] == str(int(summary))

    assert "DVCLIVE_HTML" in kwargs["env"]
    assert kwargs["env"]["DVCLIVE_HTML"] == str(int(html))


def test_live_provides_metrics(tmp_dir, dvc, live_stage):
    live_stage(summary=True, live="logs")

    assert (tmp_dir / "logs.json").is_file()
    assert dvc.metrics.show() == {
        "": {
            "data": {
                "logs.json": {
                    "data": {"accuracy": 0.5, "loss": 0.5, "step": 1}
                }
            }
        }
    }

    assert (tmp_dir / "logs").is_dir()
    plots_data = dvc.plots.show()
    files = get_files(plots_data)
    assert os.path.join("logs", "accuracy.tsv") in files
    assert os.path.join("logs", "loss.tsv") in files


def test_live_provides_no_metrics(tmp_dir, dvc, live_stage):
    live_stage(summary=False, live="logs")

    assert not (tmp_dir / "logs.json").is_file()
    assert dvc.metrics.show() == {"": {}}

    assert (tmp_dir / "logs").is_dir()
    plots_data = dvc.plots.show()
    files = get_files(plots_data)
    assert os.path.join("logs", "accuracy.tsv") in files
    assert os.path.join("logs", "loss.tsv") in files


@pytest.mark.parametrize("typ", ("live", "live_no_cache"))
def test_experiments_track_summary(tmp_dir, scm, dvc, live_stage, typ):
    live_stage(summary=True, **{typ: "logs"})
    baseline_rev = scm.get_rev()

    experiments = dvc.experiments.run(targets=["live_stage"], params=["foo=2"])
    assert len(experiments) == 1
    ((exp_rev, _),) = experiments.items()

    res = dvc.experiments.show()
    assert "logs.json" in res[baseline_rev][exp_rev]["data"]["metrics"].keys()


@pytest.mark.parametrize("html", [True, False])
def test_live_html(tmp_dir, dvc, live_stage, html):
    live_stage(html=html, live="logs")

<<<<<<< HEAD
    assert (tmp_dir / "logs.html").is_file() == html
    if html:
        html_text = (tmp_dir / "logs.html").read_text()
        assert 'http-equiv="refresh"' in html_text
=======
    assert (tmp_dir / "logs_dvc_plots" / "index.html").is_file() == html
>>>>>>> 5d7476a5


@pytest.fixture
def live_checkpoint_stage(tmp_dir, scm, dvc, mocker):
    try:
        import dvclive  # noqa, pylint:disable=unused-import
    except ImportError:
        pytest.skip("no dvclive")

    mocker.patch("dvc.stage.run.Monitor.AWAIT", 0.01)

    def make(live=None, live_no_cache=None):
        assert bool(live) != bool(live_no_cache)

        tmp_dir.gen("train.py", LIVE_CHECKPOINT_SCRIPT)
        tmp_dir.gen("params.yaml", "foo: 1")
        stage = dvc.run(
            cmd="python train.py",
            params=["foo"],
            deps=["train.py"],
            name="live_stage",
            live=live,
            live_no_cache=live_no_cache,
            checkpoints=["checkpoint"],
            no_exec=True,
        )

        scm.add(["dvc.yaml", "train.py", "params.yaml", ".gitignore"])
        scm.commit("initial: live_stage")
        return stage

    yield make


def checkpoints_metric(show_results, metric_file, metric_name):
    tmp = deepcopy(show_results)
    tmp.pop("workspace")
    tmp = first(tmp.values())
    tmp.pop("baseline")
    return list(
        map(
            lambda exp: exp["data"]["metrics"][metric_file]["data"][
                metric_name
            ],
            list(tmp.values()),
        )
    )


@pytest.mark.parametrize("typ", ("live", "live_no_cache"))
def test_live_checkpoints_resume(
    tmp_dir, scm, dvc, live_checkpoint_stage, typ
):
    stage = live_checkpoint_stage(**{typ: "logs"})
    results = dvc.experiments.run(
        stage.addressing, params=["foo=2"], tmp_dir=False
    )

    checkpoint_resume = first(results)

    dvc.experiments.run(
        stage.addressing, checkpoint_resume=checkpoint_resume, tmp_dir=False
    )

    results = dvc.experiments.show()
    assert checkpoints_metric(results, "logs.json", "step") == [3, 2, 1, 0]
    assert checkpoints_metric(results, "logs.json", "metric1") == [4, 3, 2, 1]
    assert checkpoints_metric(results, "logs.json", "metric2") == [8, 6, 4, 2]


def test_dvc_generates_html_during_run(tmp_dir, dvc, mocker, live_stage):
    show_spy = mocker.spy(dvc.live, "show")

    # make sure script takes more time to execute than one monitor sleep cycle
    monitor_await_time = 0.01
    mocker.patch("dvc.stage.run.Monitor.AWAIT", monitor_await_time)

    script = dedent(
        """
        import dvclive
        import sys
        import time
        dvclive.log("loss", 1/2)
        dvclive.log("accuracy", 1/2)
        dvclive.next_step()
        time.sleep({})""".format(
            str(monitor_await_time * 2)
        )
    )
    live_stage(summary=True, live="logs", code=script)

    assert show_spy.call_count == 2<|MERGE_RESOLUTION|>--- conflicted
+++ resolved
@@ -159,14 +159,10 @@
 def test_live_html(tmp_dir, dvc, live_stage, html):
     live_stage(html=html, live="logs")
 
-<<<<<<< HEAD
-    assert (tmp_dir / "logs.html").is_file() == html
+    assert (tmp_dir / "logs_dvc_plots" / "index.html").is_file() == html
     if html:
-        html_text = (tmp_dir / "logs.html").read_text()
+        html_text = (tmp_dir / "logs_dvc_plots" / "index.html").read_text()
         assert 'http-equiv="refresh"' in html_text
-=======
-    assert (tmp_dir / "logs_dvc_plots" / "index.html").is_file() == html
->>>>>>> 5d7476a5
 
 
 @pytest.fixture
