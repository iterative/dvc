--- conflicted
+++ resolved
@@ -34,7 +34,6 @@
     )
 
 
-<<<<<<< HEAD
 def test_add_commit_with_jobs(mocker, dvc):
     for name in ("foo", "bar"):
         filepath = Path(dvc.root_dir) / "data" / f"{name}.txt"
@@ -93,10 +92,7 @@
     ThreadPoolExecutor.__init__ = executor_init
 
 
-def test_add_to_remote(mocker):
-=======
 def test_add_to_remote(mocker, dvc):
->>>>>>> 2e1166d5
     cli_args = parse_args(
         [
             "add",
@@ -137,11 +133,7 @@
         expected_msg = "multiple targets can't be used with --to-remote"
         assert expected_msg in caplog.text
 
-<<<<<<< HEAD
     for option, value in (("--remote", "remote"),):
-=======
-    for option, value in (("--remote", "remote"), ("--remote-jobs", "4")):
->>>>>>> 2e1166d5
         cli_args = parse_args(["add", "foo", option, value])
 
         cmd = cli_args.func(cli_args)
