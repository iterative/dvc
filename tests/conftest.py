--- conflicted
+++ resolved
@@ -252,7 +252,6 @@
     return run
 
 
-<<<<<<< HEAD
 @pytest.fixture
 def broken_rev(tmp_dir, scm, dvc):
     tmp_dir.gen("params.yaml", "foo: 1")
@@ -265,7 +264,8 @@
     scm.add(["params.yaml"])
     scm.commit("fixed")
     return _broken_rev
-=======
+
+
 @pytest.fixture(autouse=True)
 def mock_hydra_conf(mocker):
     if sys.version_info < (3, 11):
@@ -275,5 +275,4 @@
     # in dataclasses. See https://github.com/python/cpython/pull/29867.
     # NOTE: using sentinel here so that any imports from `hydra.conf`
     # return a mock.
-    sys.modules["hydra.conf"] = mocker.sentinel
->>>>>>> a3f20eb6
+    sys.modules["hydra.conf"] = mocker.sentinel