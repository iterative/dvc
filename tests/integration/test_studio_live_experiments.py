import pytest
from dvc_studio_client import post_live_metrics
from funcy import first

from dvc.env import (
    DVC_STUDIO_OFFLINE,
    DVC_STUDIO_REPO_URL,
    DVC_STUDIO_TOKEN,
    DVC_STUDIO_URL,
)


@pytest.mark.parametrize("tmp", [True, False])
@pytest.mark.parametrize("offline", [True, False])
def test_post_to_studio(
    tmp_dir, dvc, scm, exp_stage, mocker, monkeypatch, tmp, offline
):
    valid_response = mocker.MagicMock()
    valid_response.status_code = 200
    live_metrics = mocker.spy(post_live_metrics, "post_live_metrics")
    mocked_post = mocker.patch("requests.post", return_value=valid_response)

    monkeypatch.setenv(DVC_STUDIO_REPO_URL, "STUDIO_REPO_URL")
    monkeypatch.setenv(DVC_STUDIO_TOKEN, "STUDIO_TOKEN")
    monkeypatch.setenv(DVC_STUDIO_URL, "https://0.0.0.0")
    monkeypatch.setenv(DVC_STUDIO_OFFLINE, offline)

    baseline_sha = scm.get_rev()
    exp_rev = first(
        dvc.experiments.run(exp_stage.addressing, params=["foo=1"], tmp_dir=tmp)
    )
    name = dvc.experiments.get_exact_name([exp_rev])[exp_rev]

    assert live_metrics.call_count == 2
    start_call, done_call = live_metrics.call_args_list
<<<<<<< HEAD

    if offline:
        assert mocked_post.call_count == 0

    else:
        start_call, done_call = live_metrics.call_args_list
        assert start_call.kwargs["dvc_studio_config"]["token"] == "STUDIO_TOKEN"
        assert start_call.kwargs["dvc_studio_config"]["repo_url"] == "STUDIO_REPO_URL"

        assert mocked_post.call_count == 2

        start_call, done_call = mocked_post.call_args_list

        assert start_call.kwargs["json"] == {
            "type": "start",
            "repo_url": "STUDIO_REPO_URL",
            "baseline_sha": baseline_sha,
            "name": name,
            "params": {"params.yaml": {"foo": 1}},
            "client": "dvc",
        }

        assert done_call.kwargs["json"] == {
            "type": "done",
            "repo_url": "STUDIO_REPO_URL",
            "baseline_sha": baseline_sha,
            "name": name,
            "client": "dvc",
            "experiment_rev": exp_rev,
            "metrics": {"metrics.yaml": {"data": {"foo": 1}}},
        }
=======
    assert start_call.kwargs["studio_token"] == "STUDIO_TOKEN"
    assert start_call.kwargs["studio_repo_url"] == "STUDIO_REPO_URL"

    assert mocked_post.call_count == 2

    start_call, done_call = mocked_post.call_args_list

    assert start_call.kwargs["json"] == {
        "type": "start",
        "repo_url": "STUDIO_REPO_URL",
        "baseline_sha": baseline_sha,
        "name": name,
        "params": {"params.yaml": {"foo": 1}},
        "client": "dvc",
    }

    assert done_call.kwargs["json"] == {
        "type": "done",
        "repo_url": "STUDIO_REPO_URL",
        "baseline_sha": baseline_sha,
        "name": name,
        "client": "dvc",
        "experiment_rev": exp_rev,
        "metrics": {"metrics.yaml": {"data": {"foo": 1}}},
    }


@pytest.mark.parametrize("tmp", [True, False])
def test_post_to_studio_custom_message(
    tmp_dir, dvc, scm, exp_stage, mocker, monkeypatch, tmp
):
    valid_response = mocker.MagicMock()
    valid_response.status_code = 200
    mocked_post = mocker.patch("requests.post", return_value=valid_response)

    monkeypatch.setenv(env.STUDIO_ENDPOINT, "https://0.0.0.0")
    monkeypatch.setenv(env.STUDIO_REPO_URL, "STUDIO_REPO_URL")
    monkeypatch.setenv(env.STUDIO_TOKEN, "STUDIO_TOKEN")

    baseline_sha = scm.get_rev()
    exp_rev = first(
        dvc.experiments.run(
            exp_stage.addressing, params=["foo=1"], tmp_dir=tmp, message="foo"
        )
    )
    name = dvc.experiments.get_exact_name([exp_rev])[exp_rev]
    assert mocked_post.call_count == 2

    start_call = mocked_post.call_args_list[0]

    assert start_call.kwargs["json"] == {
        "type": "start",
        "repo_url": "STUDIO_REPO_URL",
        "baseline_sha": baseline_sha,
        "name": name,
        "params": {"params.yaml": {"foo": 1}},
        "client": "dvc",
        "message": "foo",
    }
>>>>>>> 004f4974
<|MERGE_RESOLUTION|>--- conflicted
+++ resolved
@@ -1,5 +1,5 @@
 import pytest
-from dvc_studio_client import post_live_metrics
+from dvc_studio_client import env, post_live_metrics
 from funcy import first
 
 from dvc.env import (
@@ -33,7 +33,6 @@
 
     assert live_metrics.call_count == 2
     start_call, done_call = live_metrics.call_args_list
-<<<<<<< HEAD
 
     if offline:
         assert mocked_post.call_count == 0
@@ -65,32 +64,6 @@
             "experiment_rev": exp_rev,
             "metrics": {"metrics.yaml": {"data": {"foo": 1}}},
         }
-=======
-    assert start_call.kwargs["studio_token"] == "STUDIO_TOKEN"
-    assert start_call.kwargs["studio_repo_url"] == "STUDIO_REPO_URL"
-
-    assert mocked_post.call_count == 2
-
-    start_call, done_call = mocked_post.call_args_list
-
-    assert start_call.kwargs["json"] == {
-        "type": "start",
-        "repo_url": "STUDIO_REPO_URL",
-        "baseline_sha": baseline_sha,
-        "name": name,
-        "params": {"params.yaml": {"foo": 1}},
-        "client": "dvc",
-    }
-
-    assert done_call.kwargs["json"] == {
-        "type": "done",
-        "repo_url": "STUDIO_REPO_URL",
-        "baseline_sha": baseline_sha,
-        "name": name,
-        "client": "dvc",
-        "experiment_rev": exp_rev,
-        "metrics": {"metrics.yaml": {"data": {"foo": 1}}},
-    }
 
 
 @pytest.mark.parametrize("tmp", [True, False])
@@ -124,5 +97,4 @@
         "params": {"params.yaml": {"foo": 1}},
         "client": "dvc",
         "message": "foo",
-    }
->>>>>>> 004f4974
+    }