#!/bin/bash
set -e
set -x

if [ ! -d "dvc" ]; then
  echo "Please run this script from repository root"
  exit 1
fi

<<<<<<< HEAD
# generate bash completion script
pip install -y .
dvc completion -s bash - > completion.sh

sudo snapcraft --use-lxd
=======
sg lxd -c snapcraft
>>>>>>> 51a8c782

pip uninstall -y dvc
if which dvc; then
  echo "ERROR: dvc command still exists! Unable to verify dvc version." >&2
  exit 1
fi
sudo snap install --dangerous --classic dvc_*.snap
if [[ -n "$TRAVIS_TAG" ]]; then
  # Make sure we have a correct version
  if [[ "$(dvc --version)" != "$TRAVIS_TAG" ]]; then
    echo "ERROR: 'dvc --version'$(dvc -V) doesn't match '$TRAVIS_TAG'" >&2
    exit 1
  fi
fi
# ensure basic commands can run
# N.B.: cannot run `dvc get` on travis (#2956)
dvc version
dvc.git status
dvc.git fetch --all
sudo snap remove dvc<|MERGE_RESOLUTION|>--- conflicted
+++ resolved
@@ -7,15 +7,11 @@
   exit 1
 fi
 
-<<<<<<< HEAD
 # generate bash completion script
 pip install -y .
 dvc completion -s bash - > completion.sh
 
-sudo snapcraft --use-lxd
-=======
 sg lxd -c snapcraft
->>>>>>> 51a8c782
 
 pip uninstall -y dvc
 if which dvc; then
