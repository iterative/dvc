--- conflicted
+++ resolved
@@ -75,11 +75,7 @@
     aiohttp-retry>=2.4.5
     diskcache>=5.2.1
     jaraco.windows>=5.7.0; python_version < '3.8' and sys_platform == 'win32'
-<<<<<<< HEAD
-    scmrepo==0.0.9
-=======
     scmrepo==0.0.10
->>>>>>> 17899bc1
 
 [options.extras_require]
 all =
